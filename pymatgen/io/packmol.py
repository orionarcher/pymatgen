"""
This module provides a pymatgen I/O interface to packmol.

This adopts the minimal core I/O interface (see pymatgen/io/core).
In this case, only a two classes are used. PackmolSet(InputSet) is the container
class that provides a run() method for running packmol locally.

PackmolBoxGen(InputGenerator) provides a recipe for packing molecules into a
box, which returns a PackmolSet object.

For the run() method to work, you need to install the packmol package
See http://m3g.iqm.unicamp.br/packmol or
http://leandro.iqm.unicamp.br/m3g/packmol/home.shtml
for download and setup instructions. Note that packmol versions prior to 20.3.0 
do not support paths with spaces.
After installation, you may need to manually add the path of the packmol
executable to the PATH environment variable.
"""

import os
import subprocess
from pathlib import Path
from typing import Dict, List, Optional, Union

import numpy as np
from monty.os.path import which

from pymatgen.core import Molecule
from pymatgen.io.core import InputGenerator, InputSet

__author__ = "Tingzheng Hou, Ryan Kingsbury"
__version__ = "1.0"
__maintainer__ = "Ryan Kingsbury"
__email__ = "RKingsbury@lbl.gov"
__date__ = "Nov 2021"


class PackmolSet(InputSet):
    """
    InputSet for the Packmol software. This class defines several attributes related
    to
    """

    def run(self, path: Union[str, Path], timeout=30):
        """Run packmol and write out the packed structure.
        Args:
            path: The path in which packmol input files are located.
            timeout: Timeout in seconds.
        Raises:
            ValueError if packmol does not succeed in packing the box.
            TimeoutExpiredError if packmold does not finish within the timeout.
        """
        if not which("packmol"):
            raise RuntimeError(
                "Running a PackmolSet requires the executable 'packmol' to be in "
                "the path. Please download packmol from "
                "https://github.com/leandromartinez98/packmol "
                "and follow the instructions in the README to compile. "
                "Don't forget to add the packmol binary to your path"
            )
        try:
            wd = os.getcwd()
            os.chdir(path)
            p = subprocess.run(
                "packmol < '{}'".format(self.inputfile),
                check=True,
                shell=True,
                timeout=timeout,
                stdout=subprocess.PIPE,
                stderr=subprocess.PIPE,
            )
            os.chdir(wd)
            # this workaround is needed because packmol can fail to find
            # a solution but still return a zero exit code
            # see https://github.com/m3g/packmol/issues/28
            if "ERROR" in p.stdout.decode():
                if "Could not open file." in p.stdout.decode():
                    raise ValueError(
                        "Your packmol might be too old to handle paths with spaces."
                        "Please try again with a newer version or use paths without spaces."
                    )
                msg = p.stdout.decode().split("ERROR")[-1]
                raise ValueError(f"Packmol failed with return code 0 and stdout: {msg}")
        except subprocess.CalledProcessError as e:
            raise ValueError("Packmol failed with errorcode {} and stderr: {}".format(e.returncode, e.stderr)) from e
        else:
            with open(Path(path, self.stdoutfile), "w") as out:
                out.write(p.stdout.decode())

    @classmethod
    def from_directory(cls, directory: Union[str, Path]):
        """
        Construct an InputSet from a directory of one or more files.

        Args:
            directory: Directory to read input files from
        """
        raise NotImplementedError(f"from_directory has not been implemented in {cls}")


class PackmolBoxGen(InputGenerator):
    """
    Generator for a Packmol InputSet that packs one or more molecules into a rectangular
    simulation box.
    """

    def __init__(
        self,
        tolerance: float = 2.0,
        seed: int = 1,
        control_params: Optional[Dict] = None,
        inputfile: Union[str, Path] = "packmol.inp",
        outputfile: Union[str, Path] = "packmol_out.xyz",
        stdoutfile: Union[str, Path] = "packmol.stdout",
    ):
        """
        Instantiate a PackmolBoxGen class. The init method defines simulations parameters
        like filenames, random seed, tolerance, etc.

        Args:
            tolerance: Tolerance for packmol, in Å.
            seed: Random seed for packmol. Use a value of 1 (default) for deterministic
                output, or -1 to generate a new random seed from the current time.
            inputfile: Path to the input file. Default to 'packmol.inp'.
            outputfile: Path to the output file. Default to 'output.xyz'.
            stdoutfile: Path to the file where stdout will be recorded. Default to 'packmol.stdout'
        """
        self.inputfile = inputfile
        self.outputfile = outputfile
        self.stdoutfile = stdoutfile
        self.control_params = control_params if control_params else {}
        self.tolerance = tolerance
        self.seed = seed

    def get_input_set(  # type: ignore
        self,
        molecules: List[Dict],
        box: Optional[List[float]] = None,
    ):
        """
        Generate a Packmol InputSet for a set of molecules.

        Args:
            molecules: A list of dict containing information about molecules to pack
                into the box. Each dict requires three keys:
                    1. "name" - the structure name
                    2. "number" - the number of that molecule to pack into the box
                    3. "coords" - Coordinates in the form of either a Molecule object or
                        a path to a file.
                Example:
                    {"name": "water",
                     "number": 500,
                     "coords": "/path/to/input/file.xyz"}
            box: A list of box dimensions xlo, ylo, zlo, xhi, yhi, zhi, in Å. If set to None
                (default), pymatgen will estimate the required box size based on the volumes of
                the provided molecules.
        """
        mapping = {}
        file_contents = "# Packmol input generated by pymatgen.\n"
        file_contents += "# " + " + ".join(str(d["number"]) + " " + d["name"] for d in molecules) + "\n"

        for k, v in self.control_params.items():
            if isinstance(v, list):
                file_contents += "{} {}\n".format(k, " ".join(str(x) for x in v))
            else:
                file_contents += "{} {}\n".format(k, str(v))
        file_contents += "seed {}\n".format(self.seed)
        file_contents += "tolerance {}\n\n".format(self.tolerance)

        file_contents += "filetype xyz\n\n"
<<<<<<< HEAD
        # NOTE - output filename MUST be enclosed in double quotes in order to work
        # when there are spaces in the filename. Single quotes will not work.
        file_contents += f'output {self.outputfile}\n\n'
=======
        if " " in str(self.outputfile):
            # NOTE - double quotes are deliberately used inside the f-string here, do not change
            # fmt: off
            file_contents += f'output "{self.outputfile}"\n\n'
            # fmt: on
        else:
            file_contents += f"output {self.outputfile}\n\n"
>>>>>>> 069b4c18

        if box:
            box_list = " ".join(str(i) for i in box)
        else:
            # estimate the total volume of all molecules in cubic Å
            net_volume = 0.0
            for d in molecules:
                if not isinstance(d["coords"], Molecule):
                    mol = Molecule.from_file(d["coords"])
                else:
                    mol = d["coords"]
                # pad the calculated length by an amount related to the tolerance parameter
                # the amount to add was determined arbitrarily
                length = (
                    max([np.max(mol.cart_coords[:, i]) - np.min(mol.cart_coords[:, i]) for i in range(3)])
                    + self.tolerance
                )
                net_volume += (length ** 3.0) * float(d["number"])
            box_length = net_volume ** (1.0 / 3.0)
            print(f"Auto determined box size is {box_length:.1f} Å per side.")
            box_list = "0.0 0.0 0.0 {:.1f} {:.1f} {:.1f}".format(box_length, box_length, box_length)

        for d in molecules:
            if isinstance(d["coords"], str):
                mol = Molecule.from_file(d["coords"])
            elif isinstance(d["coords"], Path):
                mol = Molecule.from_file(str(d["coords"]))
            elif isinstance(d["coords"], Molecule):
                mol = d["coords"]
            fname = f"packmol_{d['name']}.xyz"
            mapping.update({fname: mol.to(fmt="xyz")})
<<<<<<< HEAD
            file_contents += f'structure {fname}\n'
=======
            if " " in str(fname):
                # NOTE - double quotes are deliberately used inside the f-string here, do not change
                # fmt: off
                file_contents += f'structure "{fname}"\n'
                # fmt: on
            else:
                file_contents += f"structure {fname}\n"
>>>>>>> 069b4c18
            file_contents += "  number {}\n".format(str(d["number"]))
            file_contents += "  inside box {}\n".format(box_list)
            file_contents += "end structure\n\n"

        mapping.update({str(self.inputfile): file_contents})

        return PackmolSet(
            inputs=mapping,  # type: ignore
            seed=self.seed,
            inputfile=self.inputfile,
            outputfile=self.outputfile,
            stdoutfile=self.stdoutfile,
            control_params=self.control_params,
            tolerance=self.tolerance,
        )<|MERGE_RESOLUTION|>--- conflicted
+++ resolved
@@ -59,7 +59,6 @@
                 "Don't forget to add the packmol binary to your path"
             )
         try:
-            wd = os.getcwd()
             os.chdir(path)
             p = subprocess.run(
                 "packmol < '{}'".format(self.inputfile),
@@ -69,7 +68,6 @@
                 stdout=subprocess.PIPE,
                 stderr=subprocess.PIPE,
             )
-            os.chdir(wd)
             # this workaround is needed because packmol can fail to find
             # a solution but still return a zero exit code
             # see https://github.com/m3g/packmol/issues/28
@@ -84,7 +82,7 @@
         except subprocess.CalledProcessError as e:
             raise ValueError("Packmol failed with errorcode {} and stderr: {}".format(e.returncode, e.stderr)) from e
         else:
-            with open(Path(path, self.stdoutfile), "w") as out:
+            with open(self.stdoutfile, "w") as out:
                 out.write(p.stdout.decode())
 
     @classmethod
@@ -168,11 +166,6 @@
         file_contents += "tolerance {}\n\n".format(self.tolerance)
 
         file_contents += "filetype xyz\n\n"
-<<<<<<< HEAD
-        # NOTE - output filename MUST be enclosed in double quotes in order to work
-        # when there are spaces in the filename. Single quotes will not work.
-        file_contents += f'output {self.outputfile}\n\n'
-=======
         if " " in str(self.outputfile):
             # NOTE - double quotes are deliberately used inside the f-string here, do not change
             # fmt: off
@@ -180,7 +173,6 @@
             # fmt: on
         else:
             file_contents += f"output {self.outputfile}\n\n"
->>>>>>> 069b4c18
 
         if box:
             box_list = " ".join(str(i) for i in box)
@@ -212,9 +204,6 @@
                 mol = d["coords"]
             fname = f"packmol_{d['name']}.xyz"
             mapping.update({fname: mol.to(fmt="xyz")})
-<<<<<<< HEAD
-            file_contents += f'structure {fname}\n'
-=======
             if " " in str(fname):
                 # NOTE - double quotes are deliberately used inside the f-string here, do not change
                 # fmt: off
@@ -222,7 +211,6 @@
                 # fmt: on
             else:
                 file_contents += f"structure {fname}\n"
->>>>>>> 069b4c18
             file_contents += "  number {}\n".format(str(d["number"]))
             file_contents += "  inside box {}\n".format(box_list)
             file_contents += "end structure\n\n"
