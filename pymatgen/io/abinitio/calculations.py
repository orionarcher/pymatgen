--- conflicted
+++ resolved
@@ -260,7 +260,6 @@
                          workdir=workdir, manager=manager)
 
 
-<<<<<<< HEAD
 def g0w0_with_ppmodel_extended(structure, pseudos, scf_kppa, nscf_nband, ecuteps, ecutsigx,
                       accuracy="normal", spin_mode="polarized", smearing="fermi_dirac:0.1 eV",
                       ppmodel="godby", charge=0.0, scf_algorithm=None, inclvkb=2, scr_nband=None,
@@ -344,7 +343,8 @@
 
     return G0W0_Workflow(scf_strategy, nscf_strategy, scr_strategy, sigma_strategy,
                          workdir=workdir, manager=manager)
-=======
+
+
 #def g0w0_with_cd(structure, pseudos, scf_kppa, nscf_nband, ecuteps, ecutsigx, hilbert,
 #                 accuracy="normal", spin_mode="polarized", smearing="fermi_dirac:0.1 eV",
 #                 charge=0.0, scf_algorithm=None, inclvkb=2, scr_nband=None, 
@@ -423,7 +423,6 @@
 #
 #    return G0W0_Workflow(scf_strategy, nscf_strategy, scr_strategy, sigma_strategy, 
 #                         workdir=workdir, manager=manager)
->>>>>>> 6d5d09de
 
 
 def bse_with_mdf(structure, pseudos, scf_kppa, nscf_nband, nscf_ngkpt, nscf_shiftk, 
