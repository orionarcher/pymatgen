--- conflicted
+++ resolved
@@ -20,11 +20,7 @@
 from pymatgen.serializers.json_coders import PMGSONable, json_pretty_dump
 from pymatgen.util.string_utils import WildCard
 from . import wrappers
-<<<<<<< HEAD
-from .tasks import (Task, AbinitTask, Dependency, Node, NodeResults, ScfTask, NscfTask, DdkTask, BseTask, RelaxTask, PhononTask)
-=======
 from .tasks import (Task, AbinitTask, Dependency, Node, NodeResults, ScfTask, NscfTask, PhononTask, DdkTask, BseTask, RelaxTask)
->>>>>>> f9a4043f
 from .strategies import HtcStrategy # ScfStrategy, RelaxStrategy
 from .utils import Directory
 from .netcdf import ETSF_Reader
