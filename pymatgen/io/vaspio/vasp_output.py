# coding: utf-8
# Copyright (c) Pymatgen Development Team.
# Distributed under the terms of the MIT License.
#!/usr/bin/env python

from __future__ import division, unicode_literals

"""
#TODO: Write module doc.
"""

__author__ = 'Shyue Ping Ong'
__copyright__ = 'Copyright 2013, The Materials Virtual Lab'
__version__ = '0.1'
__maintainer__ = 'Shyue Ping Ong'
__email__ = 'ongsp@ucsd.edu'
__date__ = '8/1/15'


import warnings
<<<<<<< HEAD
from io import StringIO
import logging
from collections import defaultdict
from xml.etree.cElementTree import iterparse

from six.moves import map, zip
from six import string_types

import numpy as np

from monty.io import zopen, reverse_readfile
from monty.json import jsanitize

from pymatgen.util.io_utils import clean_lines, micro_pyawk
from pymatgen.core.structure import Structure
from pymatgen.core.units import unitized
from pymatgen.core.composition import Composition
from pymatgen.core.periodic_table import Element
from pymatgen.electronic_structure.core import Spin, Orbital
from pymatgen.electronic_structure.dos import CompleteDos, Dos
from pymatgen.electronic_structure.bandstructure import BandStructure, \
    BandStructureSymmLine, get_reconstructed_band_structure
from pymatgen.core.lattice import Lattice
from pymatgen.io.vaspio.vasp_input import Incar, Kpoints, Poscar, Potcar
from pymatgen.entries.computed_entries import \
    ComputedEntry, ComputedStructureEntry
from pymatgen.serializers.json_coders import PMGSONable

logger = logging.getLogger(__name__)


def _parse_parameters(val_type, val):
    """
    Helper function to convert a Vasprun parameter into the proper type.
    Boolean, int and float types are converted.

    Args:
        val_type: Value type parsed from vasprun.xml.
        val: Actual string value parsed for vasprun.xml.
    """
    if val_type == "logical":
        return val == "T"
    elif val_type == "int":
        return int(val)
    elif val_type == "string":
        return val.strip()
    else:
        return float(val)


def _parse_v_parameters(val_type, val, filename, param_name):
    """
    Helper function to convert a Vasprun array-type parameter into the proper
    type. Boolean, int and float types are converted.

    Args:
        val_type: Value type parsed from vasprun.xml.
        val: Actual string value parsed for vasprun.xml.
        filename: Fullpath of vasprun.xml. Used for robust error handling.
            E.g., if vasprun.xml contains \*\*\* for some Incar parameters,
            the code will try to read from an INCAR file present in the same
            directory.
        param_name: Name of parameter.

    Returns:
        Parsed value.
    """
    if val_type == "logical":
        val = [i == "T" for i in val.split()]
    elif val_type == "int":
        try:
            val = [int(i) for i in val.split()]
        except ValueError:
            # Fix for stupid error in vasprun sometimes which displays
            # LDAUL/J as 2****
            val = _parse_from_incar(filename, param_name)
            if val is None:
                raise IOError("Error in parsing vasprun.xml")
    elif val_type == "string":
        val = val.split()
    else:
        try:
            val = [float(i) for i in val.split()]
        except ValueError:
            # Fix for stupid error in vasprun sometimes which displays
            # MAGMOM as 2****
            val = _parse_from_incar(filename, param_name)
            if val is None:
                raise IOError("Error in parsing vasprun.xml")
    return val


def _parse_varray(elem):
    return [[float(i) for i in v.text.split()] for v in elem]


def _parse_from_incar(filename, key):
    """
    Helper function to parse a parameter from the INCAR.
    """
    dirname = os.path.dirname(filename)
    for f in os.listdir(dirname):
        if re.search("INCAR", f):
            warnings.warn("INCAR found. Using " + key + " from INCAR.")
            incar = Incar.from_file(os.path.join(dirname, f))
            if key in incar:
                return incar[key]
            else:
                return None
    return None


def _vasprun_float(f):
    """
    Large numbers are often represented as ********* in the vasprun.
    This function parses these values as np.nan
    """
    try:
        return float(f)
    except ValueError as e:
        f = f.strip()
        if f == '*' * len(f):
            warnings.warn('Float overflow (*******) encountered in vasprun')
            return np.nan
        raise e


class Vasprun(PMGSONable):
    """
    Vastly improved cElementTree-based parser for vasprun.xml files. Uses
    iterparse to support incremental parsing of large files.
    Speedup over Dom is at least 2x for smallish files (~1Mb) to orders of
    magnitude for larger files (~10Mb).

    Args:
        filename (str): Filename to parse
        ionic_step_skip (int): If ionic_step_skip is a number > 1,
            only every ionic_step_skip ionic steps will be read for
            structure and energies. This is very useful if you are parsing
            very large vasprun.xml files and you are not interested in every
            single ionic step. Note that the final energies may not be the
            actual final energy in the vasprun.
        ionic_step_offset (int): Used together with ionic_step_skip. If set,
            the first ionic step read will be offset by the amount of
            ionic_step_offset. For example, if you want to start reading
            every 10th structure but only from the 3rd structure onwards,
            set ionic_step_skip to 10 and ionic_step_offset to 3. Main use
            case is when doing statistical structure analysis with
            extremely long time scale multiple VASP calculations of
            varying numbers of steps.
        parse_dos (bool): Whether to parse the dos. Defaults to True. Set
            to False to shave off significant time from the parsing if you
            are not interested in getting those data.
        parse_eigen (bool): Whether to parse the eigenvalues. Defaults to
            True. Set to False to shave off significant time from the
            parsing if you are not interested in getting those data.
        parse_projected_eigen (bool): Whether to parse the projected
            eigenvalues. Defaults to False. Set to True to obtain projected
            eigenvalues. **Note that this can take an extreme amount of time
            and memory.** So use this wisely.
        parse_potcar_file (bool/str): Whether to parse the potcar file to read the
            potcar hashes for the potcar_spec attribute. Defaults to True,
            where no hashes will be determined and the potcar_spec dictionaries
            will read {"symbol": ElSymbol, "hash": None}. By Default, looks in
            the same directory as the vasprun.xml, with same extensions as
             Vasprun.xml. If a string is provided, looks at that filepath

    **Vasp results**

    .. attribute:: ionic_steps

        All ionic steps in the run as a list of
        {"structure": structure at end of run,
        "electronic_steps": {All electronic step data in vasprun file},
        "stresses": stress matrix}

    .. attribute:: structures

        List of Structure objects for the structure at each ionic step.

    .. attribute:: tdos

        Total dos calculated at the end of run.

    .. attribute:: idos

        Integrated dos calculated at the end of run.

    .. attribute:: pdos

        List of list of PDos objects. Access as pdos[atomindex][orbitalindex]

    .. attribute:: efermi

        Fermi energy

    .. attribute:: eigenvalues

        Available only if parse_eigen=True. Final eigenvalues as a dict of
        {(spin, kpoint index):[[eigenvalue, occu]]}.
        This representation is based on actual ordering in VASP and is meant as
        an intermediate representation to be converted into proper objects. The
        kpoint index is 0-based (unlike the 1-based indexing in VASP).

    .. attribute:: projected_eigenvalues

        Final projected eigenvalues as a dict of
        {(atom index, band index, kpoint index, Orbital, Spin):float}
        This representation is based on actual ordering in VASP and is meant as
        an intermediate representation to be converted into proper objects. The
        kpoint, band and atom indices are 0-based (unlike the 1-based indexing
        in VASP).

    .. attribute:: dielectric

        The real and imaginary part of the dielectric constant (e.g., computed
        by RPA) in function of the energy (frequency). Optical properties (e.g.
        absorption coefficient) can be obtained through this.
        The date is given as a tuple of 3 values containing each of them
        the energy, the real part tensor, and the imaginary part tensor
        ([energies],[[real_partxx,real_partyy,real_partzz,real_partxy,
        real_partyz,real_partxz]],[[imag_partxx,imag_partyy,imag_partzz,
        imag_partxy, imag_partyz, imag_partxz]])

    .. attribute:: epsilon_static

        The static part of the dielectric constant. Present when it's a DFPT run
        (LEPSILON=TRUE)

    .. attribute:: epsilon_static_wolfe

        The static part of the dielectric constant without any local field effects.
        Present when it's a DFPT run (LEPSILON=TRUE)

    .. attribute:: epsilon_ionic

        The ionic part of the static dielectric constant. Present when it's a DFPT run
        (LEPSILON=TRUE) and IBRION=5, 6, 7 or 8

    .. attribute:: nionic_steps

        The total number of ionic steps. This number is always equal
        to the total number of steps in the actual run even if
        ionic_step_skip is used.

    **Vasp inputs**

    .. attribute:: incar

        Incar object for parameters specified in INCAR file.

    .. attribute:: parameters

        Incar object with parameters that vasp actually used, including all
        defaults.

    .. attribute:: kpoints

        Kpoints object for KPOINTS specified in run.

    .. attribute:: actual_kpoints

        List of actual kpoints, e.g.,
        [[0.25, 0.125, 0.08333333], [-0.25, 0.125, 0.08333333],
        [0.25, 0.375, 0.08333333], ....]

    .. attribute:: actual_kpoints_weights

        List of kpoint weights, E.g.,
        [0.04166667, 0.04166667, 0.04166667, 0.04166667, 0.04166667, ....]

    .. attribute:: atomic_symbols

        List of atomic symbols, e.g., ["Li", "Fe", "Fe", "P", "P", "P"]

    .. attribute:: potcar_symbols

        List of POTCAR symbols. e.g.,
        ["PAW_PBE Li 17Jan2003", "PAW_PBE Fe 06Sep2000", ..]

    Author: Shyue Ping Ong
    """

    def __init__(self, filename, ionic_step_skip=None,
                 ionic_step_offset=0, parse_dos=True,
                 parse_eigen=True, parse_projected_eigen=False,
                 parse_potcar_file=True):
        self.filename = filename
        self.ionic_step_skip = ionic_step_skip
        self.ionic_step_offset = ionic_step_offset

        with zopen(filename, "rt") as f:
            if ionic_step_skip or ionic_step_offset:
                # remove parts of the xml file and parse the string
                run = f.read()
                steps = run.split("<calculation>")
                #The text before the first <calculation> is the preamble!
                preamble = steps.pop(0)
                self.nionic_steps = len(steps)
                new_steps = steps[ionic_step_offset::int(ionic_step_skip)]
                #add the tailing informat in the last step from the run
                to_parse = "<calculation>".join(new_steps)
                if steps[-1] != new_steps[-1]:
                    to_parse = "{}<calculation>{}{}".format(
                        preamble, to_parse,
                        steps[-1].split("</calculation>")[-1])
                else:
                    to_parse = "{}<calculation>{}".format(preamble, to_parse)
                self._parse(StringIO(to_parse), parse_dos=parse_dos,
                            parse_eigen=parse_eigen,
                            parse_projected_eigen=parse_projected_eigen)
            else:
                self._parse(f, parse_dos=parse_dos, parse_eigen=parse_eigen,
                            parse_projected_eigen=parse_projected_eigen)
                self.nionic_steps = len(self.ionic_steps)

            if parse_potcar_file:
                self.update_potcar_spec(parse_potcar_file)

    def _parse(self, stream, parse_dos, parse_eigen, parse_projected_eigen):
        self.efermi = None
        self.eigenvalues = None
        self.projected_eigenvalues = None
        ionic_steps = []
        parsed_header = False
        for event, elem in iterparse(stream):
            tag = elem.tag
            if not parsed_header:
                if tag == "generator":
                    self.generator = self._parse_params(elem)
                elif tag == "incar":
                    self.incar = self._parse_params(elem)
                elif tag == "kpoints":
                    self.kpoints, self.actual_kpoints, \
                        self.actual_kpoints_weights = self._parse_kpoints(elem)
                elif tag == "parameters":
                    self.parameters = self._parse_params(elem)
                elif tag == "structure" and elem.attrib.get("name") == \
                        "initialpos":
                    self.initial_structure = self._parse_structure(elem)
                elif tag == "atominfo":
                    self.atomic_symbols, self.potcar_symbols = \
                        self._parse_atominfo(elem)
                    self.potcar_spec = [{"titel": p,
                                         "hash": None} for
                                        p in self.potcar_symbols]
            if tag == "calculation":
                parsed_header = True
                ionic_steps.append(self._parse_calculation(elem))
            if tag == "dielectricfunction":
                self.dielectric = self._parse_diel(elem)
            elif parse_dos and tag == "dos":
                try:
                    self.tdos, self.idos, self.pdos = self._parse_dos(elem)
                    self.efermi = self.tdos.efermi
                    self.dos_has_errors = False
                except Exception as ex:
                    self.dos_has_errors = True
            elif parse_eigen and tag == "eigenvalues":
                self.eigenvalues = self._parse_eigen(elem)
            elif parse_projected_eigen and tag == "projected":
                self.projected_eigenvalues = self._parse_projected_eigen(elem)
            elif tag == "structure" and elem.attrib.get("name") == \
                    "finalpos":
                self.final_structure = self._parse_structure(elem)
        self.ionic_steps = ionic_steps
        self.vasp_version = self.generator["version"]

    @property
    def structures(self):
        return [step["structure"] for step in self.ionic_steps]

    @property
    def epsilon_static(self):
        """
        Property only available for DFPT calculations.
        """
        return self.ionic_steps[-1].get("epsilon", [])

    @property
    def epsilon_static_wolfe(self):
        """
        Property only available for DFPT calculations.
        """
        return self.ionic_steps[-1].get("epsilon_rpa", [])

    @property
    def epsilon_ionic(self):
        """
        Property only available for DFPT calculations and when IBRION=5, 6, 7 or 8.
        """
        return self.ionic_steps[-1].get("epsilon_ion", [])

    @property
    def lattice(self):
        return self.final_structure.lattice

    @property
    def lattice_rec(self):
        return self.final_structure.lattice.reciprocal_lattice

    @property
    def converged_electronic(self):
        """
        Checks that electronic step convergence has been reached in the final
        ionic step
        """
        final_esteps = self.ionic_steps[-1]["electronic_steps"]
        if 'LEPSILON' in self.incar and self.incar['LEPSILON']:
            i = 1
            to_check = set(['e_wo_entrp', 'e_fr_energy', 'e_0_energy'])
            while set(final_esteps[i].keys()) == to_check:
                i += 1
            return i + 1 != self.parameters["NELM"]
        return len(final_esteps) < self.parameters["NELM"]

    @property
    def converged_ionic(self):
        """
        Checks that ionic step convergence has been reached, i.e. that vasp
        exited before reaching the max ionic steps for a relaxation run
        """
        nsw = self.parameters.get("NSW", 0)
        return nsw <= 1 or len(self.ionic_steps) < nsw

    @property
    def converged(self):
        """
        Returns true if a relaxation run is converged.
        """
        return self.converged_electronic and self.converged_ionic

    @property
    @unitized("eV")
    def final_energy(self):
        """
        Final energy from the vasp run.
        """
        try:
            return self.ionic_steps[-1]["electronic_steps"][-1]["e_0_energy"]
        except (IndexError, KeyError):
            # not all calculations have a total energy, i.e. GW
            return np.inf

    @property
    def complete_dos(self):
        """
        A complete dos object which incorporates the total dos and all
        projected dos.
        """
        final_struct = self.final_structure
        pdoss = {final_struct[i]: pdos for i, pdos in enumerate(self.pdos)}
        return CompleteDos(self.final_structure, self.tdos, pdoss)

    @property
    def hubbards(self):
        """
        Hubbard U values used if a vasprun is a GGA+U run. {} otherwise.
        """
        symbols = [s.split()[1] for s in self.potcar_symbols]
        symbols = [re.split("_", s)[0] for s in symbols]
        if not self.incar.get("LDAU", False):
            return {}
        us = self.incar.get("LDAUU", self.parameters.get("LDAUU"))
        js = self.incar.get("LDAUJ", self.parameters.get("LDAUJ"))
        if len(us) == len(symbols):
            return {symbols[i]: us[i] - js[i] for i in range(len(symbols))}
        elif sum(us) == 0 and sum(js) == 0:
            return {}
        else:
            raise VaspParserError("Length of U value parameters and atomic "
                                  "symbols are mismatched")

    @property
    def run_type(self):
        """
        Returns the run type. Currently supports only GGA and HF calcs.

        TODO: Fix for other functional types like LDA, PW91, etc.
        """
        if self.is_hubbard:
            return "GGA+U"
        elif self.parameters.get("LHFCALC", False):
            return "HF"
        else:
            return "GGA"

    @property
    def is_hubbard(self):
        """
        True if run is a DFT+U run.
        """
        if len(self.hubbards) == 0:
            return False
        return sum(self.hubbards.values()) > 1e-8

    @property
    def is_spin(self):
        """
        True if run is spin-polarized.
        """
        return self.parameters.get("ISPIN", 1) == 2

    def get_computed_entry(self, inc_structure=False, parameters=None,
                           data=None):
        """
        Returns a ComputedStructureEntry from the vasprun.

        Args:
            inc_structure (bool): Set to True if you want
                ComputedStructureEntries to be returned instead of
                ComputedEntries.
            parameters (list): Input parameters to include. It has to be one of
                the properties supported by the Vasprun object. If
                parameters == None, a default set of parameters that are
                necessary for typical post-processing will be set.
            data (list): Output data to include. Has to be one of the properties
                supported by the Vasprun object.

        Returns:
            ComputedStructureEntry/ComputedEntry
        """
        param_names = {"is_hubbard", "hubbards", "potcar_symbols",
                       "potcar_spec", "run_type"}
        if parameters:
            param_names.update(parameters)
        params = {p: getattr(self, p) for p in param_names}
        data = {p: getattr(self, p) for p in data} if data is not None else {}

        if inc_structure:
            return ComputedStructureEntry(self.final_structure,
                                          self.final_energy, parameters=params,
                                          data=data)
        else:
            return ComputedEntry(self.final_structure.composition,
                                 self.final_energy, parameters=params,
                                 data=data)

    def get_band_structure(self, kpoints_filename=None, efermi=None,
                           line_mode=False):
        """
        Returns the band structure as a BandStructure object

        Args:
            kpoints_filename (str): Full path of the KPOINTS file from which
                the band structure is generated.
                If none is provided, the code will try to intelligently
                determine the appropriate KPOINTS file by substituting the
                filename of the vasprun.xml with KPOINTS.
                The latter is the default behavior.
            efermi (float): If you want to specify manually the fermi energy
                this is where you should do it. By default, the None value
                means the code will get it from the vasprun.
            line_mode (bool): Force the band structure to be considered as
                a run along symmetry lines.

        Returns:
            a BandStructure object (or more specifically a
            BandStructureSymmLine object if the run is detected to be a run
            along symmetry lines)

            Two types of runs along symmetry lines are accepted: non-sc with
            Line-Mode in the KPOINT file or hybrid, self-consistent with a
            uniform grid+a few kpoints along symmetry lines (explicit KPOINTS
            file) (it's not possible to run a non-sc band structure with hybrid
            functionals). The explicit KPOINTS file needs to have data on the
            kpoint label as commentary.

        TODO:
            - make a bit more general for non Symm Line band structures
            - make a decision on the convention with 2*pi or not.
        """

        if not kpoints_filename:
            kpoints_filename = self.filename.replace('vasprun.xml', 'KPOINTS')
        if not os.path.exists(kpoints_filename) and line_mode is True:
            raise VaspParserError('KPOINTS needed to obtain band structure '
                                  'along symmetry lines.')

        if efermi is None:
            efermi = self.efermi

        kpoint_file = None
        if os.path.exists(kpoints_filename):
            kpoint_file = Kpoints.from_file(kpoints_filename)
        lattice_new = Lattice(self.lattice_rec.matrix * 2 * math.pi)

        kpoints = [np.array(self.actual_kpoints[i])
                   for i in range(len(self.actual_kpoints))]
        dict_eigen = self.as_dict()['output']['eigenvalues']
        dict_p_eigen = {}
        if 'projected_eigenvalues' in self.as_dict()['output']:
            dict_p_eigen = self.as_dict()['output']['projected_eigenvalues']

        p_eigenvals = {}
        if "1" in dict_eigen["0"] and "-1" in dict_eigen["0"] \
                and self.incar['ISPIN'] == 2:
            eigenvals = {Spin.up: [], Spin.down: []}
            if len(dict_p_eigen) != 0:
                p_eigenvals = {Spin.up: [], Spin.down: []}
        else:
            eigenvals = {Spin.up: []}
            if len(dict_p_eigen) != 0:
                p_eigenvals = {Spin.up: []}

        neigenvalues = [len(v['1']) for v in dict_eigen.values()]
        min_eigenvalues = min(neigenvalues)
        get_orb = Orbital.from_string
        for i in range(min_eigenvalues):
            eigenvals[Spin.up].append([dict_eigen[str(j)]['1'][i][0]
                                       for j in range(len(kpoints))])
            if len(dict_p_eigen) != 0:
                p_eigenvals[Spin.up].append(
                    [{get_orb(orb): dict_p_eigen[j]['1'][i][orb]
                      for orb in dict_p_eigen[j]['1'][i]}
                     for j in range(len(kpoints))])
        if Spin.down in eigenvals:
            for i in range(min_eigenvalues):
                eigenvals[Spin.down].append([dict_eigen[str(j)]['-1'][i][0]
                                             for j in range(len(kpoints))])
                if len(dict_p_eigen) != 0:
                    p_eigenvals[Spin.down].append(
                        [{get_orb(orb): dict_p_eigen[j]['-1'][i][orb]
                          for orb in dict_p_eigen[j]['-1'][i]}
                         for j in range(len(kpoints))]
                    )

        # check if we have an hybrid band structure computation
        #for this we look at the presence of the LHFCALC tag
        hybrid_band = False
        if self.parameters['LHFCALC']:
            hybrid_band = True

        if kpoint_file is not None:
            if kpoint_file.style == "Line_mode":
                line_mode = True

        if line_mode:
            labels_dict = {}
            if hybrid_band:
                start_bs_index = 0
                for i in range(len(self.actual_kpoints)):
                    if self.actual_kpoints_weights[i] == 0.0:
                        start_bs_index = i
                        break
                for i in range(len(kpoint_file.kpts)):
                    if kpoint_file.labels[i] is not None:
                        labels_dict[kpoint_file.labels[i]] = \
                            kpoint_file.kpts[i]
                #remake the data only considering line band structure k-points
                #(weight = 0.0 kpoints)
                kpoints = kpoints[start_bs_index:len(kpoints)]
                up_eigen = [eigenvals[Spin.up][i][
                            start_bs_index:len(eigenvals[Spin.up][i])]
                            for i in range(len(eigenvals[Spin.up]))]
                if self.is_spin:
                    down_eigen = [eigenvals[Spin.down][i]
                                  [start_bs_index:
                                  len(eigenvals[Spin.down][i])]
                                  for i in range(len(eigenvals[Spin.down]))]
                    eigenvals = {Spin.up: up_eigen,
                                 Spin.down: down_eigen}
                else:
                    eigenvals = {Spin.up: up_eigen}
            else:
                if '' in kpoint_file.labels:
                    raise Exception("A band structure along symmetry lines "
                                    "requires a label for each kpoint. "
                                    "Check your KPOINTS file")
                labels_dict = dict(zip(kpoint_file.labels, kpoint_file.kpts))
                labels_dict.pop(None, None)
            return BandStructureSymmLine(kpoints, eigenvals, lattice_new,
                                         efermi, labels_dict,
                                         structure=self.final_structure,
                                         projections=p_eigenvals)
        else:
            return BandStructure(kpoints, eigenvals, lattice_new, efermi,
                                 structure=self.final_structure,
                                 projections=p_eigenvals)

    @property
    def eigenvalue_band_properties(self):
        """
        Band properties from the eigenvalues as a tuple,
        (band gap, cbm, vbm, is_band_gap_direct).
        """
        vbm = -float("inf")
        vbm_kpoint = None
        cbm = float("inf")
        cbm_kpoint = None
        for k, val in self.eigenvalues.items():
            for (eigenval, occu) in val:
                if occu > 1e-8 and eigenval > vbm:
                    vbm = eigenval
                    vbm_kpoint = k[0]
                elif occu <= 1e-8 and eigenval < cbm:
                    cbm = eigenval
                    cbm_kpoint = k[0]
        return max(cbm - vbm, 0), cbm, vbm, vbm_kpoint == cbm_kpoint

    def update_potcar_spec(self, path):
        def get_potcar_in_path(p):
            for fn in os.listdir(os.path.abspath(p)):
                if 'POTCAR' in fn:
                    pc = Potcar.from_file(os.path.join(p, fn))
                    if {d.header for d in pc} == \
                            {sym for sym in self.potcar_symbols}:
                        return pc
            warnings.warn("No POTCAR file with matching TITEL fields"
                          " was found in {}".format(os.path.abspath(p)))

        if isinstance(path, string_types):
            if "POTCAR" in path:
                potcar = Potcar.from_file(path)
                if {d.TITEL for d in potcar} != \
                        {sym for sym in self.potcar_symbols}:
                    raise ValueError("Potcar TITELs do not match Vasprun")
            else:
                potcar = get_potcar_in_path(path)
        elif isinstance(path, bool) and path:
            potcar = get_potcar_in_path(os.path.split(self.filename)[0])
        else:
            potcar = None

        if potcar:
            self.potcar_spec = [{"titel": sym, "hash": ps.get_potcar_hash()}
                                for sym in self.potcar_symbols
                                for ps in potcar if
                                ps.symbol == sym.split()[1]]

    def as_dict(self):
        """
        Json-serializable dict representation.
        """
        d = {"vasp_version": self.vasp_version,
             "has_vasp_completed": self.converged,
             "nsites": len(self.final_structure)}
        comp = self.final_structure.composition
        d["unit_cell_formula"] = comp.as_dict()
        d["reduced_cell_formula"] = Composition(comp.reduced_formula).as_dict()
        d["pretty_formula"] = comp.reduced_formula
        symbols = [s.split()[1] for s in self.potcar_symbols]
        symbols = [re.split("_", s)[0] for s in symbols]
        d["is_hubbard"] = self.is_hubbard
        d["hubbards"] = {}
        if d["is_hubbard"]:
            us = self.incar.get("LDAUU", self.parameters.get("LDAUU"))
            js = self.incar.get("LDAUJ", self.parameters.get("LDAUJ"))
            if len(us) == len(symbols):
                d["hubbards"] = {symbols[i]: us[i] - js[i]
                                 for i in range(len(symbols))}
            else:
                raise VaspParserError("Length of U value parameters and atomic"
                                      " symbols are mismatched.")

        unique_symbols = sorted(list(set(self.atomic_symbols)))
        d["elements"] = unique_symbols
        d["nelements"] = len(unique_symbols)

        d["run_type"] = self.run_type

        vin = {"incar": {k: v for k, v in self.incar.items()},
               "crystal": self.initial_structure.as_dict(),
               "kpoints": self.kpoints.as_dict()}
        actual_kpts = [{"abc": list(self.actual_kpoints[i]),
                        "weight": self.actual_kpoints_weights[i]}
                       for i in range(len(self.actual_kpoints))]
        vin["kpoints"]["actual_points"] = actual_kpts
        vin["potcar"] = [s.split(" ")[1] for s in self.potcar_symbols]
        vin["potcar_spec"] = self.potcar_spec
        vin["potcar_type"] = [s.split(" ")[0] for s in self.potcar_symbols]
        vin["parameters"] = {k: v for k, v in self.parameters.items()}
        vin["lattice_rec"] = self.lattice_rec.as_dict()
        d["input"] = vin

        nsites = len(self.final_structure)

        try:
            vout = {"ionic_steps": self.ionic_steps,
                    "final_energy": self.final_energy,
                    "final_energy_per_atom": self.final_energy / nsites,
                    "crystal": self.final_structure.as_dict(),
                    "efermi": self.efermi}
        except (ArithmeticError, TypeError):
            vout = {"ionic_steps": self.ionic_steps,
                    "final_energy": self.final_energy,
                    "final_energy_per_atom": None,
                    "crystal": self.final_structure.as_dict(),
                    "efermi": self.efermi}

        if self.eigenvalues:
            eigen = defaultdict(dict)
            for (spin, index), values in self.eigenvalues.items():
                eigen[index][str(spin)] = values
            vout["eigenvalues"] = eigen
            (gap, cbm, vbm, is_direct) = self.eigenvalue_band_properties
            vout.update(dict(bandgap=gap, cbm=cbm, vbm=vbm,
                             is_gap_direct=is_direct))

            if self.projected_eigenvalues:
                peigen = []
                for i in range(len(eigen)):
                    peigen.append({})
                    for spin in eigen[i].keys():
                        peigen[i][spin] = []
                        for j in range(len(eigen[i][spin])):
                            peigen[i][spin].append({})
                for (spin, kpoint_index, band_index, ion_index, orbital), \
                        value in self.projected_eigenvalues.items():
                    beigen = peigen[kpoint_index][str(spin)][band_index]
                    if orbital not in beigen:
                        beigen[orbital] = [0.0] * nsites
                    beigen[orbital][ion_index] = value
                vout['projected_eigenvalues'] = peigen

        vout['epsilon_static'] = self.epsilon_static
        vout['epsilon_static_wolfe'] = self.epsilon_static_wolfe
        vout['epsilon_ionic'] = self.epsilon_ionic
        d['output'] = vout
        return jsanitize(d, strict=True)

    def _parse_params(self, elem):
        params = {}
        for c in elem:
            if c.tag not in ("i", "v"):
                params.update(self._parse_params(c))
            else:
                name = c.attrib.get("name")
                ptype = c.attrib.get("type")
                val = c.text.strip() if c.text else ""
                if c.tag == "i":
                    params[name] = _parse_parameters(ptype, val)
                else:
                    params[name] = _parse_v_parameters(ptype, val,
                                                       self.filename, name)
        elem.clear()
        return Incar(params)

    def _parse_atominfo(self, elem):
        for a in elem.findall("array"):
            if a.attrib["name"] == "atoms":
                atomic_symbols = [rc.find("c").text.strip()
                                  for rc in a.find("set")]
            elif a.attrib["name"] == "atomtypes":
                potcar_symbols = [rc.findall("c")[4].text.strip()
                                  for rc in a.find("set")]

        # ensure atomic symbols are valid elements
        def parse_atomic_symbol(symbol):
            try:
                return str(Element(symbol))
            # vasprun.xml uses X instead of Xe for xenon
            except KeyError as e:
                if symbol == "X":
                    return "Xe"
                raise e

        elem.clear()
        return [parse_atomic_symbol(sym) for
                sym in atomic_symbols], potcar_symbols

    def _parse_kpoints(self, elem):
        e = elem
        if elem.find("generation"):
            e = elem.find("generation")
        k = Kpoints("Kpoints from vasprun.xml")
        k.style = e.attrib["param"] if "param" in e.attrib else "Reciprocal"
        for v in e.findall("v"):
            name = v.attrib.get("name")
            toks = v.text.split()
            if name == "divisions":
                k.kpts = [[int(i) for i in toks]]
            elif name == "usershift":
                k.kpts_shift = [float(i) for i in toks]
            elif name in {"genvec1", "genvec2", "genvec3", "shift"}:
                setattr(k, name, [float(i) for i in toks])
        for va in elem.findall("varray"):
            name = va.attrib["name"]
            if name == "kpointlist":
                actual_kpoints = _parse_varray(va)
            elif name == "weights":
                weights = [i[0] for i in _parse_varray(va)]
        elem.clear()
        if k.style == "Reciprocal":
            k = Kpoints(comment="Kpoints from vasprun.xml",
                    style="Reciprocal", num_kpts=len(k.kpts),
                    kpts=actual_kpoints, kpts_weights=weights)
        return k, actual_kpoints, weights

    def _parse_structure(self, elem):
        latt = _parse_varray(elem.find("crystal").find("varray"))
        pos = _parse_varray(elem.find("varray"))
        return Structure(latt, self.atomic_symbols, pos)

    def _parse_diel(self, elem):
        imag = [[float(l) for l in r.text.split()] for r in elem.find("imag").find("array").find("set").findall("r")]
        real = [[float(l) for l in r.text.split()] for r in elem.find("real").find("array").find("set").findall("r")]
        return [e[0] for e in imag], [e[1:] for e in real], [e[1:] for e in imag]

    def _parse_calculation(self, elem):
        try:
            istep = {i.attrib["name"]: float(i.text)
                     for i in elem.find("energy").findall("i")}
        except AttributeError:  # not all calculations have an energy
            istep = {}
            pass
        esteps = []
        for scstep in elem.findall("scstep"):
            try:
                d = {i.attrib["name"]: _vasprun_float(i.text)
                     for i in scstep.find("energy").findall("i")}
                esteps.append(d)
            except AttributeError:  # not all calculations have an energy
                pass
        try:
            s = self._parse_structure(elem.find("structure"))
        except AttributeError:  # not all calculations have a structure
            s = None
            pass
        for va in elem.findall("varray"):
            istep[va.attrib["name"]] = _parse_varray(va)
        istep["electronic_steps"] = esteps
        istep["structure"] = s
        elem.clear()
        return istep

    def _parse_dos(self, elem):
        efermi = float(elem.find("i").text)
        energies = None
        tdensities = {}
        idensities = {}

        for s in elem.find("total").find("array").find("set").findall("set"):
            data = np.array(_parse_varray(s))
            energies = data[:, 0]
            spin = Spin.up if s.attrib["comment"] == "spin 1" else Spin.down
            tdensities[spin] = data[:, 1]
            idensities[spin] = data[:, 2]

        pdoss = []
        partial = elem.find("partial")
        if partial is not None:
            for s in partial.find("array").find("set").findall("set"):
                pdos = defaultdict(dict)
                for ss in s.findall("set"):
                    spin = Spin.up if ss.attrib["comment"] == "spin 1" else \
                        Spin.down
                    data = np.array(_parse_varray(ss))
                    nrow, ncol = data.shape
                    for j in range(1, ncol):
                        pdos[Orbital.from_vasp_index(j - 1)][spin] = data[:, j]
                pdoss.append(pdos)
        elem.clear()
        return Dos(efermi, energies, tdensities), \
               Dos(efermi, energies, idensities), pdoss

    def _parse_eigen(self, elem):
        eigenvalues = {}
        for s in elem.find("array").find("set").findall("set"):
            spin = Spin.up if s.attrib["comment"] == "spin 1" else \
                Spin.down
            for i, ss in enumerate(s.findall("set")):
                eigenvalues[(spin, i)] = _parse_varray(ss)
        elem.clear()
        return eigenvalues

    def _parse_projected_eigen(self, elem):
        root = elem.find("array").find("set")
        proj_eigen = {}
        for s in root.findall("set"):
            spin = Spin.up if s.attrib["comment"] == "spin1" else \
                Spin.down
            for kpt, ss in enumerate(s.findall("set")):
                for band, sss in enumerate(ss.findall("set")):
                    for atom, data in enumerate(_parse_varray(sss)):
                        for i, v in enumerate(data):
                            orb = Orbital.from_vasp_index(i)
                            proj_eigen[(spin, kpt, band, atom, orb)] = v
        elem.clear()
        return proj_eigen


class Outcar(PMGSONable):
    """
    Parser for data in OUTCAR that is not available in Vasprun.xml

    Note, this class works a bit differently than most of the other
    VaspObjects, since the OUTCAR can be very different depending on which
    "type of run" performed.

    Creating the OUTCAR class with a filename reads "regular parameters" that
    are always present.

    Args:
        filename (str): OUTCAR filename to parse.

    .. attribute:: magnetization

        Magnetization on each ion as a tuple of dict, e.g.,
        ({"d": 0.0, "p": 0.003, "s": 0.002, "tot": 0.005}, ... )
        Note that this data is not always present.  LORBIT must be set to some
        other value than the default.

    .. attribute:: charge

        Charge on each ion as a tuple of dict, e.g.,
        ({"p": 0.154, "s": 0.078, "d": 0.0, "tot": 0.232}, ...)
        Note that this data is not always present.  LORBIT must be set to some
        other value than the default.

    .. attribute:: is_stopped

        True if OUTCAR is from a stopped run (using STOPCAR, see Vasp Manual).

    .. attribute:: run_stats

        Various useful run stats as a dict including "System time (sec)",
        "Total CPU time used (sec)", "Elapsed time (sec)",
        "Maximum memory used (kb)", "Average memory used (kb)",
        "User time (sec)".

    .. attribute:: total_tensor

        Total elastic moduli (Kbar) is given in a 6x6 array matrix.

    One can then call a specific reader depending on the type of run being
    performed. These are currently: read_igpar(), read_lepsilon() and
    read_lcalcpol(), read_core_state_eign().

    See the documentation of those methods for more documentation.

    Authors: Rickard Armiento, Shyue Ping Ong
    """
    def __init__(self, filename):
        self.filename = filename
        self.is_stopped = False

        # data from end of OUTCAR
        charge = []
        mag = []
        header = []
        run_stats = {}
        total_mag = None
        nelect = None
        efermi = None
        total_tensor = None

        time_patt = re.compile("\((sec|kb)\)")
        efermi_patt = re.compile("E-fermi\s*:\s*(\S+)")
        nelect_patt = re.compile("number of electron\s+(\S+)\s+"
                                 "magnetization\s+(\S+)")
        etensor_patt = re.compile("[X-Z][X-Z]+\s+-?\d+")

        all_lines = []
        for line in reverse_readfile(self.filename):
            clean = line.strip()
            all_lines.append(clean)
            if clean.find("soft stop encountered!  aborting job") != -1:
                self.is_stopped = True
            else:
                if time_patt.search(line):
                    tok = line.strip().split(":")
                    run_stats[tok[0].strip()] = float(tok[1].strip())
                    continue
                m = efermi_patt.search(clean)
                if m:
                    try:
                        #try-catch because VASP sometimes prints
                        #'E-fermi: ********     XC(G=0):  -6.1327
                        #alpha+bet : -1.8238'
                        efermi = float(m.group(1))
                        continue
                    except ValueError:
                        efermi = None
                        continue
                m = nelect_patt.search(clean)
                if m:
                    nelect = float(m.group(1))
                    total_mag = float(m.group(2))
            if all([nelect, total_mag is not None, efermi is not None,
                    run_stats]):
                break

        # For single atom systems, VASP doesn't print a total line, so
        # reverse parsing is very difficult
        read_charge = False
        read_mag = False
        all_lines.reverse()
        for clean in all_lines:
            if read_charge or read_mag:
                if clean.startswith("# of ion"):
                    header = re.split("\s{2,}", clean.strip())
                    header.pop(0)
                else:
                    m = re.match("\s*(\d+)\s+(([\d\.\-]+)\s+)+", clean)
                    if m:
                        toks = [float(i) for i in re.findall("[\d\.\-]+", clean)]
                        toks.pop(0)
                        if read_charge:
                            charge.append(dict(zip(header, toks)))
                        else:
                            mag.append(dict(zip(header, toks)))
                    elif clean.startswith('tot'):
                        read_charge = False
                        read_mag = False
            if clean == "total charge":
                charge = []
                read_charge = True
                read_mag = False
            elif clean == "magnetization (x)":
                mag = []
                read_mag = True
                read_charge = False

        # data from beginning of OUTCAR
        run_stats['cores'] = 0
        with zopen(filename, "rt") as f:
            for line in f:
                if "running" in line:
                    run_stats['cores'] = line.split()[2]
                    break

        # 6x6 tensor matrix for TOTAL ELASTIC MODULI
        tensor_matrix = []
        tag = "TOTAL ELASTIC MODULI (kBar)"
        if tag in all_lines:
            for clean in all_lines:
                if etensor_patt.search(clean):
                    tok = clean.strip().split()
                    tok.pop(0)
                    tok = [float(i) for i in tok]
                    tensor_matrix.append(tok)
            total_elm = [tensor_matrix[i] for i in xrange(18, 24)]
            total_tensor = np.asarray(total_elm).reshape(6, 6)
        else:
            pass

        self.run_stats = run_stats
        self.magnetization = tuple(mag)
        self.charge = tuple(charge)
        self.efermi = efermi
        self.nelect = nelect
        self.total_mag = total_mag
        self.total_tensor = total_tensor

    def read_igpar(self):
        """
        Renders accessible:
            er_ev = e<r>_ev (dictionary with Spin.up/Spin.down as keys)
            er_bp = e<r>_bp (dictionary with Spin.up/Spin.down as keys)
            er_ev_tot = spin up + spin down summed
            er_bp_tot = spin up + spin down summed
            p_elc = spin up + spin down summed
            p_ion = spin up + spin down summed

        (See VASP section "LBERRY,  IGPAR,  NPPSTR,  DIPOL tags" for info on
        what these are).
        """

        # variables to be filled
        self.er_ev = {}  # will  be  dict (Spin.up/down) of array(3*float)
        self.er_bp = {}  # will  be  dics (Spin.up/down) of array(3*float)
        self.er_ev_tot = None  # will be array(3*float)
        self.er_bp_tot = None  # will be array(3*float)
        self.p_elec = None
        self.p_ion = None
        try:
            search = []

            # Nonspin cases
            def er_ev(results, match):
                results.er_ev[Spin.up] = np.array(map(float,
                                                      match.groups()[1:4])) / 2
                results.er_ev[Spin.down] = results.er_ev[Spin.up]
                results.context = 2

            search.append(["^ *e<r>_ev=\( *([-0-9.Ee+]*) *([-0-9.Ee+]*) "
                           "*([-0-9.Ee+]*) *\)",
                           None, er_ev])

            def er_bp(results, match):
                results.er_bp[Spin.up] = np.array([float(match.group(i))
                                                   for i in range(1, 4)]) / 2
                results.er_bp[Spin.down] = results.er_bp[Spin.up]

            search.append(["^ *e<r>_bp=\( *([-0-9.Ee+]*) *([-0-9.Ee+]*) "
                           "*([-0-9.Ee+]*) *\)",
                           lambda results, line: results.context == 2, er_bp])

            # Spin cases
            def er_ev_up(results, match):
                results.er_ev[Spin.up] = np.array([float(match.group(i))
                                                   for i in range(1, 4)])
                results.context = Spin.up

            search.append(["^.*Spin component 1 *e<r>_ev=\( *([-0-9.Ee+]*) "
                           "*([-0-9.Ee+]*) *([-0-9.Ee+]*) *\)",
                           None, er_ev_up])

            def er_bp_up(results, match):
                results.er_bp[Spin.up] = np.array([float(match.group(1)),
                                                   float(match.group(2)),
                                                   float(match.group(3))])

            search.append(["^ *e<r>_bp=\( *([-0-9.Ee+]*) *([-0-9.Ee+]*) "
                           "*([-0-9.Ee+]*) *\)",
                           lambda results,
                           line: results.context == Spin.up, er_bp_up])

            def er_ev_dn(results, match):
                results.er_ev[Spin.down] = np.array([float(match.group(1)),
                                                     float(match.group(2)),
                                                     float(match.group(3))])
                results.context = Spin.down
            search.append(["^.*Spin component 2 *e<r>_ev=\( *([-0-9.Ee+]*) "
                           "*([-0-9.Ee+]*) *([-0-9.Ee+]*) *\)",
                           None, er_ev_dn])

            def er_bp_dn(results, match):
                results.er_bp[Spin.down] = np.array([float(match.group(i))
                                                     for i in range(1, 4)])
            search.append(["^ *e<r>_bp=\( *([-0-9.Ee+]*) *([-0-9.Ee+]*) "
                           "*([-0-9.Ee+]*) *\)",
                           lambda results,
                           line: results.context == Spin.down, er_bp_dn])

            # Always present spin/non-spin
            def p_elc(results, match):
                results.p_elc = np.array([float(match.group(i))
                                          for i in range(1, 4)])

            search.append(["^.*Total electronic dipole moment: "
                           "*p\[elc\]=\( *([-0-9.Ee+]*) *([-0-9.Ee+]*) "
                           "*([-0-9.Ee+]*) *\)", None, p_elc])

            def p_ion(results, match):
                results.p_ion = np.array([float(match.group(i))
                                          for i in range(1, 4)])

            search.append(["^.*ionic dipole moment: "
                           "*p\[ion\]=\( *([-0-9.Ee+]*) *([-0-9.Ee+]*) "
                           "*([-0-9.Ee+]*) *\)", None, p_ion])

            self.context = None
            self.er_ev = {Spin.up: None, Spin.down: None}
            self.er_bp = {Spin.up: None, Spin.down: None}

            micro_pyawk(self.filename, search, self)

            if self.er_ev[Spin.up] is not None and \
                    self.er_ev[Spin.down] is not None:
                self.er_ev_tot = self.er_ev[Spin.up] + self.er_ev[Spin.down]

            if self.er_bp[Spin.up] is not None and \
                    self.er_bp[Spin.down] is not None:
                self.er_bp_tot = self.er_bp[Spin.up] + self.er_bp[Spin.down]

        except:
            self.er_ev_tot = None
            self.er_bp_tot = None
            raise Exception("IGPAR OUTCAR could not be parsed.")

    def read_lepsilon(self):
        # variables to be filled
        try:
            search = []

            def dielectric_section_start(results, match):
                results.dielectric_index = -1

            search.append(["MACROSCOPIC STATIC DIELECTRIC TENSOR \(", None,
                           dielectric_section_start])

            def dielectric_section_start2(results, match):
                results.dielectric_index = 0

            search.append(
                ["-------------------------------------",
                lambda results, line: results.dielectric_index == -1,
                dielectric_section_start2])

            def dielectric_data(results, match):
                results.dielectric_tensor[results.dielectric_index, :] = \
                    np.array([float(match.group(i)) for i in range(1, 4)])
                results.dielectric_index += 1

            search.append(
                ["^ *([-0-9.Ee+]+) +([-0-9.Ee+]+) +([-0-9.Ee+]+) *$",
                lambda results, line: results.dielectric_index >= 0
                                      if results.dielectric_index is not None
                                      else None,
                dielectric_data])

            def dielectric_section_stop(results, match):
                results.dielectric_index = None

            search.append(
                ["-------------------------------------",
                lambda results, line: results.dielectric_index >= 1
                                      if results.dielectric_index is not None
                                      else None,
                dielectric_section_stop])

            self.dielectric_index = None
            self.dielectric_tensor = np.zeros((3, 3))

            def piezo_section_start(results, match):
                results.piezo_index = 0

            search.append(["PIEZOELECTRIC TENSOR  for field in x, y, z        "
                           "\(C/m\^2\)",
                           None, piezo_section_start])

            def piezo_data(results, match):
                results.piezo_tensor[results.piezo_index, :] = \
                    np.array([float(match.group(i)) for i in range(1, 7)])
                results.piezo_index += 1

            search.append(
                ["^ *[xyz] +([-0-9.Ee+]+) +([-0-9.Ee+]+)" +
                 " +([-0-9.Ee+]+) *([-0-9.Ee+]+) +([-0-9.Ee+]+)" +
                 " +([-0-9.Ee+]+)*$",
                 lambda results, line: results.piezo_index >= 0
                                       if results.piezo_index is not None
                                       else None,
                 piezo_data])

            def piezo_section_stop(results, match):
                results.piezo_index = None

            search.append(
                ["-------------------------------------",
                lambda results, line: results.piezo_index >= 1
                                      if results.piezo_index is not None
                                      else None,
                piezo_section_stop])

            self.piezo_index = None
            self.piezo_tensor = np.zeros((3, 6))

            def born_section_start(results, match):
                results.born_ion = -1

            search.append(["BORN EFFECTIVE CHARGES " +
                           "\(in e, cummulative output\)",
                           None, born_section_start])

            def born_ion(results, match):
                results.born_ion = int(match.group(1)) - 1
                results.born[results.born_ion] = np.zeros((3, 3))

            search.append(["ion +([0-9]+)", lambda results,
                           line: results.born_ion is not None, born_ion])

            def born_data(results, match):
                results.born[results.born_ion][int(match.group(1)) - 1, :] = \
                    np.array([float(match.group(i)) for i in range(2, 5)])

            search.append(
                ["^ *([1-3]+) +([-0-9.Ee+]+) +([-0-9.Ee+]+) +([-0-9.Ee+]+)$",
                lambda results, line: results.born_ion >= 0
                                      if results.born_ion is not None
                                      else results.born_ion,
                born_data])

            def born_section_stop(results, match):
                results.born_index = None

            search.append(
                ["-------------------------------------",
                lambda results, line: results.born_ion >= 1
                                      if results.born_ion is not None
                                      else results.born_ion,
                born_section_stop])

            self.born_ion = None
            self.born = {}

            micro_pyawk(self.filename, search, self)

            self.dielectric_tensor = self.dielectric_tensor.tolist()
            self.piezo_tensor = self.piezo_tensor.tolist()

        except:
            raise Exception("LEPSILON OUTCAR could not be parsed.")


    def read_lepsilon_ionic(self):
        # variables to be filled
        try:
            search = []

            def dielectric_section_start(results, match):
                results.dielectric_ionic_index = -1

            search.append(["MACROSCOPIC STATIC DIELECTRIC TENSOR IONIC", None,
                           dielectric_section_start])

            def dielectric_section_start2(results, match):
                results.dielectric_ionic_index = 0

            search.append(
                ["-------------------------------------",
                lambda results, line: results.dielectric_ionic_index == -1
                                      if results.dielectric_ionic_index is not None
                                      else results.dielectric_ionic_index,
                dielectric_section_start2])

            def dielectric_data(results, match):
                results.dielectric_ionic_tensor[results.dielectric_ionic_index, :] = \
                    np.array([float(match.group(i)) for i in range(1, 4)])
                results.dielectric_ionic_index += 1

            search.append(
                ["^ *([-0-9.Ee+]+) +([-0-9.Ee+]+) +([-0-9.Ee+]+) *$",
                lambda results, line: results.dielectric_ionic_index >= 0
                                      if results.dielectric_ionic_index is not None
                                      else results.dielectric_ionic_index,
                dielectric_data])

            def dielectric_section_stop(results, match):
                results.dielectric_ionic_index = None

            search.append(
                ["-------------------------------------",
                lambda results, line: results.dielectric_ionic_index >= 1
                                      if results.dielectric_ionic_index is not None
                                      else results.dielectric_ionic_index,
                dielectric_section_stop])

            self.dielectric_ionic_index = None
            self.dielectric_ionic_tensor = np.zeros((3, 3))

            def piezo_section_start(results, match):
                results.piezo_ionic_index = 0

            search.append(["PIEZOELECTRIC TENSOR IONIC CONTR  for field in x, y, z        ",
                           None, piezo_section_start])

            def piezo_data(results, match):
                results.piezo_ionic_tensor[results.piezo_ionic_index, :] = \
                    np.array([float(match.group(i)) for i in range(1, 7)])
                results.piezo_ionic_index += 1

            search.append(
                ["^ *[xyz] +([-0-9.Ee+]+) +([-0-9.Ee+]+)" +
                 " +([-0-9.Ee+]+) *([-0-9.Ee+]+) +([-0-9.Ee+]+)" +
                 " +([-0-9.Ee+]+)*$",
                 lambda results, line: results.piezo_ionic_index >= 0
                                       if results.piezo_ionic_index is not None
                                       else results.piezo_ionic_index,
                 piezo_data])

            def piezo_section_stop(results, match):
                results.piezo_ionic_index = None

            search.append(
                ["-------------------------------------",
                 lambda results, line: results.piezo_ionic_index >= 1
                                       if results.piezo_ionic_index is not None
                                       else results.piezo_ionic_index,
                 piezo_section_stop])

            self.piezo_ionic_index = None
            self.piezo_ionic_tensor = np.zeros((3, 6))

            micro_pyawk(self.filename, search, self)

            self.dielectric_ionic_tensor = self.dielectric_ionic_tensor.tolist()
            self.piezo_ionic_tensor = self.piezo_ionic_tensor.tolist()

        except:
            raise Exception("ionic part of LEPSILON OUTCAR could not be parsed.")


    def read_lcalcpol(self):
        # variables to be filled
        self.p_elec = None
        self.p_ion = None
        try:
            search = []

            # Always present spin/non-spin
            def p_elc(results, match):
                results.p_elc = np.array([float(match.group(1)),
                                          float(match.group(2)),
                                          float(match.group(3))])

            search.append(["^.*Total electronic dipole moment: "
                           "*p\[elc\]=\( *([-0-9.Ee+]*) *([-0-9.Ee+]*) "
                           "*([-0-9.Ee+]*) *\)",
                           None, p_elc])

            def p_ion(results, match):
                results.p_ion = np.array([float(match.group(1)),
                                          float(match.group(2)),
                                          float(match.group(3))])
            search.append(["^.*Ionic dipole moment: *p\[ion\]="
                           "\( *([-0-9.Ee+]*)"
                           " *([-0-9.Ee+]*) *([-0-9.Ee+]*) *\)",
                           None, p_ion])

            micro_pyawk(self.filename, search, self)

        except:
            raise Exception("CLACLCPOL OUTCAR could not be parsed.")

    def read_core_state_eigen(self):
        """
        Read the core state eigenenergies at each ionic step.

        Returns:
            A list of dict over the atom such as [{"AO":[core state eig]}].
            The core state eigenenergie list for each AO is over all ionic
            step.

        Example:
            The core state eigenenergie of the 2s AO of the 6th atom of the
            structure at the last ionic step is [5]["2s"][-1]
        """

        with zopen(self.filename, "rt") as foutcar:
            line = foutcar.readline()
            while line != "":
                line = foutcar.readline()
                if "NIONS =" in line:
                    natom = int(line.split("NIONS =")[1])
                    cl = [defaultdict(list) for i in range(natom)]
                if "the core state eigen" in line:
                    for iat in range(natom):
                        line = foutcar.readline()
                        data = line.split()[1:]
                        for i in range(0, len(data), 2):
                            cl[iat][data[i]].append(float(data[i+1]))
        return cl

    def as_dict(self):
        d = {"@module": self.__class__.__module__,
             "@class": self.__class__.__name__, "efermi": self.efermi,
             "run_stats": self.run_stats, "magnetization": self.magnetization,
             "charge": self.charge, "total_magnetization": self.total_mag,
             "nelect": self.nelect, "is_stopped": self.is_stopped}
        return d


class VolumetricData(object):
    """
    Simple volumetric object for reading LOCPOT and CHGCAR type files.

    .. attribute:: structure

        Structure associated with the Volumetric Data object

    ..attribute:: is_spin_polarized

        True if run is spin polarized

    ..attribute:: dim

        Tuple of dimensions of volumetric grid in each direction (nx, ny, nz).

    ..attribute:: data

        Actual data as a dict of {string: np.array}. The string are "total"
        and "diff", in accordance to the output format of vasp LOCPOT and
        CHGCAR files where the total spin density is written first, followed
        by the difference spin density.

    .. attribute:: ngridpts

        Total number of grid points in volumetric data.
    """
    def __init__(self, structure, data, distance_matrix=None):
        """
        Typically, this constructor is not used directly and the static
        from_file constructor is used. This constructor is designed to allow
        summation and other operations between VolumetricData objects.

        Args:
            structure: Structure associated with the volumetric data
            data: Actual volumetric data.
            distance_matrix: A pre-computed distance matrix if available.
                Useful so pass distance_matrices between sums,
                shortcircuiting an otherwise expensive operation.
        """
        self.structure = structure
        self.is_spin_polarized = len(data) == 2
        self.dim = data["total"].shape
        self.data = data
        self.ngridpts = self.dim[0] * self.dim[1] * self.dim[2]
        #lazy init the spin data since this is not always needed.
        self._spin_data = {}
        self._distance_matrix = {} if not distance_matrix else distance_matrix

    @property
    def spin_data(self):
        """
        The data decomposed into actual spin data as {spin: data}.
        Essentially, this provides the actual Spin.up and Spin.down data
        instead of the total and diff.  Note that by definition, a
        non-spin-polarized run would have Spin.up data == Spin.down data.
        """
        if not self._spin_data:
            spin_data = dict()
            spin_data[Spin.up] = 0.5 * (self.data["total"] +
                                        self.data.get("diff", 0))
            spin_data[Spin.down] = 0.5 * (self.data["total"] -
                                          self.data.get("diff", 0))
            self._spin_data = spin_data
        return self._spin_data

    def get_axis_grid(self, ind):
        """
        Returns the grid for a particular axis.

        Args:
            ind (int): Axis index.
        """
        ng = self.dim
        num_pts = ng[ind]
        lengths = self.structure.lattice.abc
        return [i / num_pts * lengths[ind] for i in range(num_pts)]

    def __add__(self, other):
        return self.linear_add(other, 1.0)

    def __sub__(self, other):
        return self.linear_add(other, -1.0)

    def linear_add(self, other, scale_factor=1.0):
        """
        Method to do a linear sum of volumetric objects. Used by + and -
        operators as well. Returns a VolumetricData object containing the
        linear sum.

        Args:
            other (VolumetricData): Another VolumetricData object
            scale_factor (float): Factor to scale the other data by.

        Returns:
            VolumetricData corresponding to self + scale_factor * other.
        """
        if self.structure != other.structure:
            raise ValueError("Adding or subtraction operations can only be "
                             "performed for volumetric data with the exact "
                             "same structure.")
        #To add checks
        data = {}
        for k in self.data.keys():
            data[k] = self.data[k] + scale_factor * other.data[k]
        return VolumetricData(self.structure, data, self._distance_matrix)

    @staticmethod
    def parse_file(filename):
        """
        Convenience method to parse a generic volumetric data file in the vasp
        like format. Used by subclasses for parsing file.

        Args:
            filename (str): Path of file to parse

        Returns:
            (poscar, data)
        """
        poscar_read = False
        poscar_string = []
        dataset = []
        all_dataset = []
        dim = None
        dimline = None
        read_dataset = False
        ngrid_pts = 0
        data_count = 0
        poscar = None
        with zopen(filename) as f:
            for line in f:
                line = line.strip()
                if read_dataset:
                    toks = line.split()
                    for tok in toks:
                        if data_count < ngrid_pts:
                            #This complicated procedure is necessary because
                            #vasp outputs x as the fastest index, followed by y
                            #then z.
                            x = data_count % dim[0]
                            y = int(math.floor(data_count / dim[0])) % dim[1]
                            z = int(math.floor(data_count / dim[0] / dim[1]))
                            dataset[x, y, z] = float(tok)
                            data_count += 1
                    if data_count >= ngrid_pts:
                        read_dataset = False
                        data_count = 0
                        all_dataset.append(dataset)
                elif not poscar_read:
                    if line != "" or len(poscar_string) == 0:
                        poscar_string.append(line)
                    elif line == "":
                        poscar = Poscar.from_string("\n".join(poscar_string))
                        poscar_read = True
                elif not dim:
                    dim = [int(i) for i in line.split()]
                    ngrid_pts = dim[0] * dim[1] * dim[2]
                    dimline = line
                    read_dataset = True
                    dataset = np.zeros(dim)
                elif line == dimline:
                    read_dataset = True
                    dataset = np.zeros(dim)
            if len(all_dataset) == 2:
                data = {"total": all_dataset[0], "diff": all_dataset[1]}
            else:
                data = {"total": all_dataset[0]}
            return poscar, data

    def write_file(self, file_name, vasp4_compatible=False):
        """
        Write the VolumetricData object to a vasp compatible file.

        Args:
            file_name (str): Path to a file
            vasp4_compatible (bool): True if the format is vasp4 compatible
        """

        with zopen(file_name, "wt") as f:
            p = Poscar(self.structure)

            lines = p.comment + "\n"
            lines += "   1.00000000000000\n"
            latt = self.structure.lattice.matrix
            lines += " %12.6f%12.6f%12.6f\n" % tuple(latt[0,:])
            lines += " %12.6f%12.6f%12.6f\n" % tuple(latt[1,:])
            lines += " %12.6f%12.6f%12.6f\n" % tuple(latt[2,:])
            if not vasp4_compatible:
                lines += "".join(["%5s" % s for s in p.site_symbols]) + "\n"
            lines += "".join(["%6d" % x for x in p.natoms]) + "\n"
            lines += "Direct\n"
            for site in self.structure:
                lines += "%10.6f%10.6f%10.6f\n" % tuple(site.frac_coords)
            lines += "\n"
            f.write(lines)
            a = self.dim

            def write_spin(data_type):
                lines = []
                count = 0
                f.write("{} {} {}\n".format(a[0], a[1], a[2]))
                for (k, j, i) in itertools.product(list(range(a[2])), list(range(a[1])),
                                                   list(range(a[0]))):
                    lines.append("%0.11e" % self.data[data_type][i, j, k])
                    count += 1
                    if count % 5 == 0:
                        f.write("".join(lines) + "\n")
                        lines = []
                    else:
                        lines.append(" ")
                f.write("".join(lines) + "\n")

            write_spin("total")
            if self.is_spin_polarized:
                f.write("\n")
                write_spin("diff")

    def get_integrated_diff(self, ind, radius, nbins=1):
        """
        Get integrated difference of atom index ind up to radius. This can be
        an extremely computationally intensive process, depending on how many
        grid points are in the VolumetricData.

        Args:
            ind (int): Index of atom.
            radius (float): Radius of integration.
            nbins (int): Number of bins. Defaults to 1. This allows one to
                obtain the charge integration up to a list of the cumulative
                charge integration values for radii for [radius/nbins,
                2 * radius/nbins, ....].

        Returns:
            Differential integrated charge as a np array of [[radius, value],
            ...]. Format is for ease of plotting. E.g., plt.plot(data[:,0],
            data[:,1])
        """
        #For non-spin-polarized runs, this is zero by definition.
        if not self.is_spin_polarized:
            radii = [radius / nbins * (i + 1) for i in range(nbins)]
            data = np.zeros((nbins, 2))
            data[:, 0] = radii
            return data

        struct = self.structure
        a = self.dim
        if ind not in self._distance_matrix or\
                self._distance_matrix[ind]["max_radius"] < radius:
            coords = []
            for (x, y, z) in itertools.product(*[list(range(i)) for i in a]):
                coords.append([x / a[0], y / a[1], z / a[2]])
            sites_dist = struct.lattice.get_points_in_sphere(
                coords, struct[ind].coords, radius)
            self._distance_matrix[ind] = {"max_radius": radius,
                                          "data": np.array(sites_dist)}

        data = self._distance_matrix[ind]["data"]

        #Use boolean indexing to find all charges within the desired distance.
        inds = data[:, 1] <= radius
        dists = data[inds, 1]
        data_inds = np.rint(np.mod(list(data[inds, 0]), 1) *
                            np.tile(a, (len(dists), 1))).astype(int)
        vals = [self.data["diff"][x, y, z] for x, y, z in data_inds]

        hist, edges = np.histogram(dists, bins=nbins,
                                   range=[0, radius],
                                   weights=vals)
        data = np.zeros((nbins, 2))
        data[:, 0] = edges[1:]
        data[:, 1] = [sum(hist[0:i + 1]) / self.ngridpts
                      for i in range(nbins)]
        return data

    def get_average_along_axis(self, ind):
        """
        Get the averaged total of the volumetric data a certain axis direction.
        For example, useful for visualizing Hartree Potentials from a LOCPOT
        file.

        Args:
            ind (int): Index of axis.

        Returns:
            Average total along axis
        """
        m = self.data["total"]
        ng = self.dim
        if ind == 0:
            total = np.sum(np.sum(m, axis=1), 1)
        elif ind == 1:
            total = np.sum(np.sum(m, axis=0), 1)
        else:
            total = np.sum(np.sum(m, axis=0), 0)
        return total / ng[(ind + 1) % 3] / ng[(ind + 2) % 3]


class Locpot(VolumetricData):
    """
    Simple object for reading a LOCPOT file.

    Args:
        poscar (Poscar): Poscar object containing structure.
        data: Actual data.
    """

    def __init__(self, poscar, data):
        VolumetricData.__init__(self, poscar.structure, data)
        self.name = poscar.comment

    @staticmethod
    def from_file(filename):
        (poscar, data) = VolumetricData.parse_file(filename)
        return Locpot(poscar, data)


class Chgcar(VolumetricData):
    """
    Simple object for reading a CHGCAR file.

    Args:
        poscar (Poscar): Poscar object containing structure.
        data: Actual data.
    """

    def __init__(self, poscar, data):
        VolumetricData.__init__(self, poscar.structure, data)
        self.poscar = poscar
        self.name = poscar.comment
        self._distance_matrix = {}

    @staticmethod
    def from_file(filename):
        (poscar, data) = VolumetricData.parse_file(filename)
        return Chgcar(poscar, data)


class Procar(object):
    """
    Object for reading a PROCAR file.

    Args:
        filename: Name of file containing PROCAR.

    .. attribute:: data

        A nested dict containing the PROCAR data of the form below. It should
        be noted that VASP uses 1-based indexing for atoms, but this is
        converted to zero-based indexing in this parser to be consistent with
        representation of structures in pymatgen::

            {
                atom_index: {
                    kpoint_index: {
                        "bands": {
                            band_index: {
                                "p": 0.002,
                                "s": 0.025,
                                "d": 0.0
                            },
                            ...
                        },
                        "weight": 0.03125
                    },
                    ...
            }
    """
    def __init__(self, filename):
        data = defaultdict(dict)
        headers = None
        with zopen(filename, "rt") as f:
            lines = list(clean_lines(f.readlines()))
            self.name = lines[0]
            kpointexpr = re.compile("^\s*k-point\s+(\d+).*weight = ([0-9\.]+)")
            bandexpr = re.compile("^\s*band\s+(\d+)")
            ionexpr = re.compile("^ion.*")
            expr = re.compile("^\s*([0-9]+)\s+")
            dataexpr = re.compile("[\.0-9]+")
            weight = 0
            current_kpoint = 0
            current_band = 0
            for l in lines:
                if bandexpr.match(l):
                    m = bandexpr.match(l)
                    current_band = int(m.group(1))
                elif kpointexpr.match(l):
                    m = kpointexpr.match(l)
                    current_kpoint = int(m.group(1))
                    weight = float(m.group(2))
                elif headers is None and ionexpr.match(l):
                    headers = l.split()
                    headers.pop(0)
                    headers.pop(-1)
                elif expr.match(l):
                    linedata = dataexpr.findall(l)
                    num_data = [float(i) for i in linedata]
                    #Convert to zero-based indexing for atoms.
                    index = int(num_data.pop(0)) - 1
                    num_data.pop(-1)
                    if current_kpoint not in data[index]:
                        data[index][current_kpoint] = {"weight": weight,
                                                       "bands": {}}
                    data[index][current_kpoint]["bands"][current_band] = \
                        dict(zip(headers, num_data))
            self.data = data
            self._nb_kpoints = len(data[0].keys())
            self._nb_bands = len(data[0][1]["bands"].keys())

    @property
    def nb_bands(self):
        """
        returns the number of bands in the band structure
        """
        return self._nb_bands

    @property
    def nb_kpoints(self):
        """
        Returns the number of k-points in the band structure calculation
        """
        return self._nb_kpoints

    def get_projection_on_elements(self, structure):
        """
        Method returning a dictionary of projections on elements.
        Spin polarized calculation are not supported.

        Args:
            structure (Structure): Input structure.

        Returns:
            a dictionary in the {Spin.up:[k index][b index][{Element:values}]]
        """
        dico = {Spin.up: []}
        dico[Spin.up] = [[defaultdict(float)
                          for i in range(self._nb_kpoints)]
                         for j in range(self.nb_bands)]

        for iat in self.data:
            name = structure.species[iat].symbol
            for k in self.data[iat]:
                for b in self.data[iat][k]["bands"]:
                    dico[Spin.up][b-1][k-1][name] = \
                        sum(self.data[iat][k]["bands"][b].values())

        return dico

    def get_occupation(self, atom_index, orbital):
        """
        Returns the occupation for a particular orbital of a particular atom.

        Args:
            atom_num (int): Index of atom in the PROCAR. It should be noted
                that VASP uses 1-based indexing for atoms, but this is
                converted to 0-based indexing in this parser to be
                consistent with representation of structures in pymatgen.
            orbital (str): An orbital. If it is a single character, e.g., s,
                p, d or f, the sum of all s-type, p-type, d-type or f-type
                orbitals occupations are returned respectively. If it is a
                specific orbital, e.g., px, dxy, etc., only the occupation
                of that orbital is returned.

        Returns:
            Sum occupation of orbital of atom.
        """
        total = 0
        found = False
        for kpoint, d in self.data[atom_index].items():
            wt = d["weight"]
            for band, dd in d["bands"].items():
                for orb, v in dd.items():
                    if orb.startswith(orbital):
                        found = True
                        total += v * wt
        if not found:
            raise ValueError("Invalid orbital {}".format(orbital))
        return total


class Oszicar(object):
    """
    A basic parser for an OSZICAR output from VASP.  In general, while the
    OSZICAR is useful for a quick look at the output from a VASP run, we
    recommend that you use the Vasprun parser instead, which gives far richer
    information about a run.

    Args:
        filename (str): Filename of file to parse

    .. attribute:: electronic_steps

            All electronic steps as a list of list of dict. e.g.,
            [[{"rms": 160.0, "E": 4507.24605593, "dE": 4507.2, "N": 1,
            "deps": -17777.0, "ncg": 16576}, ...], [....]
            where electronic_steps[index] refers the list of electronic steps
            in one ionic_step, electronic_steps[index][subindex] refers to a
            particular electronic step at subindex in ionic step at index. The
            dict of properties depends on the type of VASP run, but in general,
            "E", "dE" and "rms" should be present in almost all runs.

    .. attribute:: ionic_steps:

            All ionic_steps as a list of dict, e.g.,
            [{"dE": -526.36, "E0": -526.36024, "mag": 0.0, "F": -526.36024},
            ...]
            This is the typical output from VASP at the end of each ionic step.
    """

    def __init__(self, filename):
        electronic_steps = []
        ionic_steps = []
        ionic_pattern = re.compile("(\d+)\s+F=\s*([\d\-\.E\+]+)\s+"
                                   "E0=\s*([\d\-\.E\+]+)\s+"
                                   "d\s*E\s*=\s*([\d\-\.E\+]+)$")
        ionic_mag_pattern = re.compile("(\d+)\s+F=\s*([\d\-\.E\+]+)\s+"
                                       "E0=\s*([\d\-\.E\+]+)\s+"
                                       "d\s*E\s*=\s*([\d\-\.E\+]+)\s+"
                                       "mag=\s*([\d\-\.E\+]+)")
        ionic_MD_pattern = re.compile("(\d+)\s+T=\s*([\d\-\.E\+]+)\s+"
                                      "E=\s*([\d\-\.E\+]+)\s+"
                                      "F=\s*([\d\-\.E\+]+)\s+"
                                      "E0=\s*([\d\-\.E\+]+)\s+"
                                      "EK=\s*([\d\-\.E\+]+)\s+"
                                      "SP=\s*([\d\-\.E\+]+)\s+"
                                      "SK=\s*([\d\-\.E\+]+)")
        electronic_pattern = re.compile("\s*\w+\s*:(.*)")

        def smart_convert(header, num):
            try:
                if header == "N" or header == "ncg":
                    v = int(num)
                    return v
                v = float(num)
                return v
            except ValueError:
                return "--"

        header = []
        with zopen(filename, "rt") as fid:
            for line in fid:
                line = line.strip()
                m = electronic_pattern.match(line)
                if m:
                    toks = m.group(1).split()
                    data = {header[i]: smart_convert(header[i], toks[i])
                            for i in range(len(toks))}
                    if toks[0] == "1":
                        electronic_steps.append([data])
                    else:
                        electronic_steps[-1].append(data)
                elif ionic_pattern.match(line.strip()):
                    m = ionic_pattern.match(line.strip())
                    ionic_steps.append({"F": float(m.group(2)),
                                        "E0": float(m.group(3)),
                                        "dE": float(m.group(4))})
                elif ionic_mag_pattern.match(line.strip()):
                    m = ionic_mag_pattern.match(line.strip())
                    ionic_steps.append({"F": float(m.group(2)),
                                        "E0": float(m.group(3)),
                                        "dE": float(m.group(4)),
                                        "mag": float(m.group(5))})
                elif ionic_MD_pattern.match(line.strip()):
                    m = ionic_MD_pattern.match(line.strip())
                    ionic_steps.append({"T": float(m.group(2)),
                                        "E": float(m.group(3)),
                                        "F": float(m.group(4)),
                                        "E0": float(m.group(5)),
                                        "EK": float(m.group(6)),
                                        "SP": float(m.group(7)),
                                        "SK": float(m.group(8))})
                elif re.match("^\s*N\s+E\s*", line):
                    header = line.strip().replace("d eps", "deps").split()
        self.electronic_steps = electronic_steps
        self.ionic_steps = ionic_steps

    @property
    def all_energies(self):
        """
        Compilation of all energies from all electronic steps and ionic steps
        as a tuple of list of energies, e.g.,
        ((4507.24605593, 143.824705755, -512.073149912, ...), ...)
        """
        all_energies = []
        for i in range(len(self.electronic_steps)):
            energies = [step["E"] for step in self.electronic_steps[i]]
            energies.append(self.ionic_steps[i]["F"])
            all_energies.append(tuple(energies))
        return tuple(all_energies)

    @property
    @unitized("eV")
    def final_energy(self):
        """
        Final energy from run.
        """
        return self.ionic_steps[-1]["E0"]

    def as_dict(self):
        return {"electronic_steps": self.electronic_steps,
                "ionic_steps": self.ionic_steps}


class VaspParserError(Exception):
    """
    Exception class for VASP parsing.
    """
    pass


def get_band_structure_from_vasp_multiple_branches(dir_name, efermi=None,
                                                   projections=False):
    """
    This method is used to get band structure info from a VASP directory. It
    takes into account that the run can be divided in several branches named
    "branch_x". If the run has not been divided in branches the method will
    turn to parsing vasprun.xml directly.

    The method returns None is there"s a parsing error

    Args:
        dir_name: Directory containing all bandstructure runs.
        efermi: Efermi for bandstructure.
        projections: True if you want to get the data on site projections if
            any. Note that this is sometimes very large

    Returns:
        A BandStructure Object
    """
    #ToDo: Add better error handling!!!
    if os.path.exists(os.path.join(dir_name, "branch_0")):
        #get all branch dir names
        branch_dir_names = [os.path.abspath(d)
                            for d in glob.glob("{i}/branch_*"
                                               .format(i=dir_name))
                            if os.path.isdir(d)]

        #sort by the directory name (e.g, branch_10)
        sort_by = lambda x: int(x.split("_")[-1])
        sorted_branch_dir_names = sorted(branch_dir_names, key=sort_by)

        # populate branches with Bandstructure instances
        branches = []
        for dir_name in sorted_branch_dir_names:
            xml_file = os.path.join(dir_name, "vasprun.xml")
            if os.path.exists(xml_file):
                run = Vasprun(xml_file, parse_projected_eigen=projections)
                branches.append(run.get_band_structure(efermi=efermi))
            else:
                # It might be better to throw an exception
                warnings.warn("Skipping {}. Unable to find {}"
                              .format(d=dir_name, f=xml_file))

        return get_reconstructed_band_structure(branches, efermi)
    else:
        xml_file = os.path.join(dir_name, "vasprun.xml")
        #Better handling of Errors
        if os.path.exists(xml_file):
            return Vasprun(xml_file, parse_projected_eigen=projections)\
                .get_band_structure(kpoints_filename=None, efermi=efermi)
        else:
            return None


class Xdatcar(object):
    """
    Class representing an XDATCAR file. Only tested with VASP 5.x files.

    .. attribute:: structures

        List of structures parsed from XDATCAR.
    """

    def __init__(self, filename):
        """
        Init a Xdatcar.

        Args:
            filename (str): Filename of XDATCAR file.
        """
        preamble = None
        coords_str = []
        structures = []
        preamble_done = False
        with zopen(filename, "rt") as f:
            for l in f:
                l = l.strip()
                if preamble is None:
                    preamble = [l]
                elif not preamble_done:
                    if l == "" or "Direct configuration=" in l:
                        preamble_done = True
                    else:
                        preamble.append(l)
                elif l == "" or "Direct configuration=" in l:
                    p = Poscar.from_string("\n".join(preamble +
                                                     ["Direct"] + coords_str))
                    structures.append(p.structure)
                    coords_str = []
                else:
                    coords_str.append(l)
        self.structures = structures


def get_adjusted_fermi_level(efermi, cbm, band_structure):
    """
    When running a band structure computations the fermi level needs to be
    take from the static run that gave the charge density used for the non-self
    consistent band structure run. Sometimes this fermi level is however a
    little too low because of the mismatch between the uniform grid used in
    the static run and the band structure k-points (e.g., the VBM is on Gamma
    and the Gamma point is not in the uniform mesh). Here we use a procedure
    consisting in looking for energy levels higher than the static fermi level
    (but lower than the LUMO) if any of these levels make the band structure
    appears insulating and not metallic anymore, we keep this adjusted fermi
    level. This procedure has shown to detect correctly most insulators.

    Args:
        efermi (float): Fermi energy of the static run
        cbm (float): Conduction band minimum of the static run
        run_bandstructure: a band_structure object

    Returns:
        a new adjusted fermi level
    """
    #make a working copy of band_structure
    bs_working = BandStructureSymmLine.from_dict(band_structure.as_dict())
    if bs_working.is_metal():
        e = efermi
        while e < cbm:
            e += 0.01
            bs_working._efermi = e
            if not bs_working.is_metal():
                return e
    return efermi
=======
warnings.warn("pymatgen.io.vaspio.vasp_output has been moved "
              "pymatgen.io.vasp.outputs "
              "This stub will be removed in pymatgen 4.0.")
from pymatgen.io.vasp.outputs import *
>>>>>>> 1f52176a
<|MERGE_RESOLUTION|>--- conflicted
+++ resolved
@@ -18,2288 +18,7 @@
 
 
 import warnings
-<<<<<<< HEAD
-from io import StringIO
-import logging
-from collections import defaultdict
-from xml.etree.cElementTree import iterparse
-
-from six.moves import map, zip
-from six import string_types
-
-import numpy as np
-
-from monty.io import zopen, reverse_readfile
-from monty.json import jsanitize
-
-from pymatgen.util.io_utils import clean_lines, micro_pyawk
-from pymatgen.core.structure import Structure
-from pymatgen.core.units import unitized
-from pymatgen.core.composition import Composition
-from pymatgen.core.periodic_table import Element
-from pymatgen.electronic_structure.core import Spin, Orbital
-from pymatgen.electronic_structure.dos import CompleteDos, Dos
-from pymatgen.electronic_structure.bandstructure import BandStructure, \
-    BandStructureSymmLine, get_reconstructed_band_structure
-from pymatgen.core.lattice import Lattice
-from pymatgen.io.vaspio.vasp_input import Incar, Kpoints, Poscar, Potcar
-from pymatgen.entries.computed_entries import \
-    ComputedEntry, ComputedStructureEntry
-from pymatgen.serializers.json_coders import PMGSONable
-
-logger = logging.getLogger(__name__)
-
-
-def _parse_parameters(val_type, val):
-    """
-    Helper function to convert a Vasprun parameter into the proper type.
-    Boolean, int and float types are converted.
-
-    Args:
-        val_type: Value type parsed from vasprun.xml.
-        val: Actual string value parsed for vasprun.xml.
-    """
-    if val_type == "logical":
-        return val == "T"
-    elif val_type == "int":
-        return int(val)
-    elif val_type == "string":
-        return val.strip()
-    else:
-        return float(val)
-
-
-def _parse_v_parameters(val_type, val, filename, param_name):
-    """
-    Helper function to convert a Vasprun array-type parameter into the proper
-    type. Boolean, int and float types are converted.
-
-    Args:
-        val_type: Value type parsed from vasprun.xml.
-        val: Actual string value parsed for vasprun.xml.
-        filename: Fullpath of vasprun.xml. Used for robust error handling.
-            E.g., if vasprun.xml contains \*\*\* for some Incar parameters,
-            the code will try to read from an INCAR file present in the same
-            directory.
-        param_name: Name of parameter.
-
-    Returns:
-        Parsed value.
-    """
-    if val_type == "logical":
-        val = [i == "T" for i in val.split()]
-    elif val_type == "int":
-        try:
-            val = [int(i) for i in val.split()]
-        except ValueError:
-            # Fix for stupid error in vasprun sometimes which displays
-            # LDAUL/J as 2****
-            val = _parse_from_incar(filename, param_name)
-            if val is None:
-                raise IOError("Error in parsing vasprun.xml")
-    elif val_type == "string":
-        val = val.split()
-    else:
-        try:
-            val = [float(i) for i in val.split()]
-        except ValueError:
-            # Fix for stupid error in vasprun sometimes which displays
-            # MAGMOM as 2****
-            val = _parse_from_incar(filename, param_name)
-            if val is None:
-                raise IOError("Error in parsing vasprun.xml")
-    return val
-
-
-def _parse_varray(elem):
-    return [[float(i) for i in v.text.split()] for v in elem]
-
-
-def _parse_from_incar(filename, key):
-    """
-    Helper function to parse a parameter from the INCAR.
-    """
-    dirname = os.path.dirname(filename)
-    for f in os.listdir(dirname):
-        if re.search("INCAR", f):
-            warnings.warn("INCAR found. Using " + key + " from INCAR.")
-            incar = Incar.from_file(os.path.join(dirname, f))
-            if key in incar:
-                return incar[key]
-            else:
-                return None
-    return None
-
-
-def _vasprun_float(f):
-    """
-    Large numbers are often represented as ********* in the vasprun.
-    This function parses these values as np.nan
-    """
-    try:
-        return float(f)
-    except ValueError as e:
-        f = f.strip()
-        if f == '*' * len(f):
-            warnings.warn('Float overflow (*******) encountered in vasprun')
-            return np.nan
-        raise e
-
-
-class Vasprun(PMGSONable):
-    """
-    Vastly improved cElementTree-based parser for vasprun.xml files. Uses
-    iterparse to support incremental parsing of large files.
-    Speedup over Dom is at least 2x for smallish files (~1Mb) to orders of
-    magnitude for larger files (~10Mb).
-
-    Args:
-        filename (str): Filename to parse
-        ionic_step_skip (int): If ionic_step_skip is a number > 1,
-            only every ionic_step_skip ionic steps will be read for
-            structure and energies. This is very useful if you are parsing
-            very large vasprun.xml files and you are not interested in every
-            single ionic step. Note that the final energies may not be the
-            actual final energy in the vasprun.
-        ionic_step_offset (int): Used together with ionic_step_skip. If set,
-            the first ionic step read will be offset by the amount of
-            ionic_step_offset. For example, if you want to start reading
-            every 10th structure but only from the 3rd structure onwards,
-            set ionic_step_skip to 10 and ionic_step_offset to 3. Main use
-            case is when doing statistical structure analysis with
-            extremely long time scale multiple VASP calculations of
-            varying numbers of steps.
-        parse_dos (bool): Whether to parse the dos. Defaults to True. Set
-            to False to shave off significant time from the parsing if you
-            are not interested in getting those data.
-        parse_eigen (bool): Whether to parse the eigenvalues. Defaults to
-            True. Set to False to shave off significant time from the
-            parsing if you are not interested in getting those data.
-        parse_projected_eigen (bool): Whether to parse the projected
-            eigenvalues. Defaults to False. Set to True to obtain projected
-            eigenvalues. **Note that this can take an extreme amount of time
-            and memory.** So use this wisely.
-        parse_potcar_file (bool/str): Whether to parse the potcar file to read the
-            potcar hashes for the potcar_spec attribute. Defaults to True,
-            where no hashes will be determined and the potcar_spec dictionaries
-            will read {"symbol": ElSymbol, "hash": None}. By Default, looks in
-            the same directory as the vasprun.xml, with same extensions as
-             Vasprun.xml. If a string is provided, looks at that filepath
-
-    **Vasp results**
-
-    .. attribute:: ionic_steps
-
-        All ionic steps in the run as a list of
-        {"structure": structure at end of run,
-        "electronic_steps": {All electronic step data in vasprun file},
-        "stresses": stress matrix}
-
-    .. attribute:: structures
-
-        List of Structure objects for the structure at each ionic step.
-
-    .. attribute:: tdos
-
-        Total dos calculated at the end of run.
-
-    .. attribute:: idos
-
-        Integrated dos calculated at the end of run.
-
-    .. attribute:: pdos
-
-        List of list of PDos objects. Access as pdos[atomindex][orbitalindex]
-
-    .. attribute:: efermi
-
-        Fermi energy
-
-    .. attribute:: eigenvalues
-
-        Available only if parse_eigen=True. Final eigenvalues as a dict of
-        {(spin, kpoint index):[[eigenvalue, occu]]}.
-        This representation is based on actual ordering in VASP and is meant as
-        an intermediate representation to be converted into proper objects. The
-        kpoint index is 0-based (unlike the 1-based indexing in VASP).
-
-    .. attribute:: projected_eigenvalues
-
-        Final projected eigenvalues as a dict of
-        {(atom index, band index, kpoint index, Orbital, Spin):float}
-        This representation is based on actual ordering in VASP and is meant as
-        an intermediate representation to be converted into proper objects. The
-        kpoint, band and atom indices are 0-based (unlike the 1-based indexing
-        in VASP).
-
-    .. attribute:: dielectric
-
-        The real and imaginary part of the dielectric constant (e.g., computed
-        by RPA) in function of the energy (frequency). Optical properties (e.g.
-        absorption coefficient) can be obtained through this.
-        The date is given as a tuple of 3 values containing each of them
-        the energy, the real part tensor, and the imaginary part tensor
-        ([energies],[[real_partxx,real_partyy,real_partzz,real_partxy,
-        real_partyz,real_partxz]],[[imag_partxx,imag_partyy,imag_partzz,
-        imag_partxy, imag_partyz, imag_partxz]])
-
-    .. attribute:: epsilon_static
-
-        The static part of the dielectric constant. Present when it's a DFPT run
-        (LEPSILON=TRUE)
-
-    .. attribute:: epsilon_static_wolfe
-
-        The static part of the dielectric constant without any local field effects.
-        Present when it's a DFPT run (LEPSILON=TRUE)
-
-    .. attribute:: epsilon_ionic
-
-        The ionic part of the static dielectric constant. Present when it's a DFPT run
-        (LEPSILON=TRUE) and IBRION=5, 6, 7 or 8
-
-    .. attribute:: nionic_steps
-
-        The total number of ionic steps. This number is always equal
-        to the total number of steps in the actual run even if
-        ionic_step_skip is used.
-
-    **Vasp inputs**
-
-    .. attribute:: incar
-
-        Incar object for parameters specified in INCAR file.
-
-    .. attribute:: parameters
-
-        Incar object with parameters that vasp actually used, including all
-        defaults.
-
-    .. attribute:: kpoints
-
-        Kpoints object for KPOINTS specified in run.
-
-    .. attribute:: actual_kpoints
-
-        List of actual kpoints, e.g.,
-        [[0.25, 0.125, 0.08333333], [-0.25, 0.125, 0.08333333],
-        [0.25, 0.375, 0.08333333], ....]
-
-    .. attribute:: actual_kpoints_weights
-
-        List of kpoint weights, E.g.,
-        [0.04166667, 0.04166667, 0.04166667, 0.04166667, 0.04166667, ....]
-
-    .. attribute:: atomic_symbols
-
-        List of atomic symbols, e.g., ["Li", "Fe", "Fe", "P", "P", "P"]
-
-    .. attribute:: potcar_symbols
-
-        List of POTCAR symbols. e.g.,
-        ["PAW_PBE Li 17Jan2003", "PAW_PBE Fe 06Sep2000", ..]
-
-    Author: Shyue Ping Ong
-    """
-
-    def __init__(self, filename, ionic_step_skip=None,
-                 ionic_step_offset=0, parse_dos=True,
-                 parse_eigen=True, parse_projected_eigen=False,
-                 parse_potcar_file=True):
-        self.filename = filename
-        self.ionic_step_skip = ionic_step_skip
-        self.ionic_step_offset = ionic_step_offset
-
-        with zopen(filename, "rt") as f:
-            if ionic_step_skip or ionic_step_offset:
-                # remove parts of the xml file and parse the string
-                run = f.read()
-                steps = run.split("<calculation>")
-                #The text before the first <calculation> is the preamble!
-                preamble = steps.pop(0)
-                self.nionic_steps = len(steps)
-                new_steps = steps[ionic_step_offset::int(ionic_step_skip)]
-                #add the tailing informat in the last step from the run
-                to_parse = "<calculation>".join(new_steps)
-                if steps[-1] != new_steps[-1]:
-                    to_parse = "{}<calculation>{}{}".format(
-                        preamble, to_parse,
-                        steps[-1].split("</calculation>")[-1])
-                else:
-                    to_parse = "{}<calculation>{}".format(preamble, to_parse)
-                self._parse(StringIO(to_parse), parse_dos=parse_dos,
-                            parse_eigen=parse_eigen,
-                            parse_projected_eigen=parse_projected_eigen)
-            else:
-                self._parse(f, parse_dos=parse_dos, parse_eigen=parse_eigen,
-                            parse_projected_eigen=parse_projected_eigen)
-                self.nionic_steps = len(self.ionic_steps)
-
-            if parse_potcar_file:
-                self.update_potcar_spec(parse_potcar_file)
-
-    def _parse(self, stream, parse_dos, parse_eigen, parse_projected_eigen):
-        self.efermi = None
-        self.eigenvalues = None
-        self.projected_eigenvalues = None
-        ionic_steps = []
-        parsed_header = False
-        for event, elem in iterparse(stream):
-            tag = elem.tag
-            if not parsed_header:
-                if tag == "generator":
-                    self.generator = self._parse_params(elem)
-                elif tag == "incar":
-                    self.incar = self._parse_params(elem)
-                elif tag == "kpoints":
-                    self.kpoints, self.actual_kpoints, \
-                        self.actual_kpoints_weights = self._parse_kpoints(elem)
-                elif tag == "parameters":
-                    self.parameters = self._parse_params(elem)
-                elif tag == "structure" and elem.attrib.get("name") == \
-                        "initialpos":
-                    self.initial_structure = self._parse_structure(elem)
-                elif tag == "atominfo":
-                    self.atomic_symbols, self.potcar_symbols = \
-                        self._parse_atominfo(elem)
-                    self.potcar_spec = [{"titel": p,
-                                         "hash": None} for
-                                        p in self.potcar_symbols]
-            if tag == "calculation":
-                parsed_header = True
-                ionic_steps.append(self._parse_calculation(elem))
-            if tag == "dielectricfunction":
-                self.dielectric = self._parse_diel(elem)
-            elif parse_dos and tag == "dos":
-                try:
-                    self.tdos, self.idos, self.pdos = self._parse_dos(elem)
-                    self.efermi = self.tdos.efermi
-                    self.dos_has_errors = False
-                except Exception as ex:
-                    self.dos_has_errors = True
-            elif parse_eigen and tag == "eigenvalues":
-                self.eigenvalues = self._parse_eigen(elem)
-            elif parse_projected_eigen and tag == "projected":
-                self.projected_eigenvalues = self._parse_projected_eigen(elem)
-            elif tag == "structure" and elem.attrib.get("name") == \
-                    "finalpos":
-                self.final_structure = self._parse_structure(elem)
-        self.ionic_steps = ionic_steps
-        self.vasp_version = self.generator["version"]
-
-    @property
-    def structures(self):
-        return [step["structure"] for step in self.ionic_steps]
-
-    @property
-    def epsilon_static(self):
-        """
-        Property only available for DFPT calculations.
-        """
-        return self.ionic_steps[-1].get("epsilon", [])
-
-    @property
-    def epsilon_static_wolfe(self):
-        """
-        Property only available for DFPT calculations.
-        """
-        return self.ionic_steps[-1].get("epsilon_rpa", [])
-
-    @property
-    def epsilon_ionic(self):
-        """
-        Property only available for DFPT calculations and when IBRION=5, 6, 7 or 8.
-        """
-        return self.ionic_steps[-1].get("epsilon_ion", [])
-
-    @property
-    def lattice(self):
-        return self.final_structure.lattice
-
-    @property
-    def lattice_rec(self):
-        return self.final_structure.lattice.reciprocal_lattice
-
-    @property
-    def converged_electronic(self):
-        """
-        Checks that electronic step convergence has been reached in the final
-        ionic step
-        """
-        final_esteps = self.ionic_steps[-1]["electronic_steps"]
-        if 'LEPSILON' in self.incar and self.incar['LEPSILON']:
-            i = 1
-            to_check = set(['e_wo_entrp', 'e_fr_energy', 'e_0_energy'])
-            while set(final_esteps[i].keys()) == to_check:
-                i += 1
-            return i + 1 != self.parameters["NELM"]
-        return len(final_esteps) < self.parameters["NELM"]
-
-    @property
-    def converged_ionic(self):
-        """
-        Checks that ionic step convergence has been reached, i.e. that vasp
-        exited before reaching the max ionic steps for a relaxation run
-        """
-        nsw = self.parameters.get("NSW", 0)
-        return nsw <= 1 or len(self.ionic_steps) < nsw
-
-    @property
-    def converged(self):
-        """
-        Returns true if a relaxation run is converged.
-        """
-        return self.converged_electronic and self.converged_ionic
-
-    @property
-    @unitized("eV")
-    def final_energy(self):
-        """
-        Final energy from the vasp run.
-        """
-        try:
-            return self.ionic_steps[-1]["electronic_steps"][-1]["e_0_energy"]
-        except (IndexError, KeyError):
-            # not all calculations have a total energy, i.e. GW
-            return np.inf
-
-    @property
-    def complete_dos(self):
-        """
-        A complete dos object which incorporates the total dos and all
-        projected dos.
-        """
-        final_struct = self.final_structure
-        pdoss = {final_struct[i]: pdos for i, pdos in enumerate(self.pdos)}
-        return CompleteDos(self.final_structure, self.tdos, pdoss)
-
-    @property
-    def hubbards(self):
-        """
-        Hubbard U values used if a vasprun is a GGA+U run. {} otherwise.
-        """
-        symbols = [s.split()[1] for s in self.potcar_symbols]
-        symbols = [re.split("_", s)[0] for s in symbols]
-        if not self.incar.get("LDAU", False):
-            return {}
-        us = self.incar.get("LDAUU", self.parameters.get("LDAUU"))
-        js = self.incar.get("LDAUJ", self.parameters.get("LDAUJ"))
-        if len(us) == len(symbols):
-            return {symbols[i]: us[i] - js[i] for i in range(len(symbols))}
-        elif sum(us) == 0 and sum(js) == 0:
-            return {}
-        else:
-            raise VaspParserError("Length of U value parameters and atomic "
-                                  "symbols are mismatched")
-
-    @property
-    def run_type(self):
-        """
-        Returns the run type. Currently supports only GGA and HF calcs.
-
-        TODO: Fix for other functional types like LDA, PW91, etc.
-        """
-        if self.is_hubbard:
-            return "GGA+U"
-        elif self.parameters.get("LHFCALC", False):
-            return "HF"
-        else:
-            return "GGA"
-
-    @property
-    def is_hubbard(self):
-        """
-        True if run is a DFT+U run.
-        """
-        if len(self.hubbards) == 0:
-            return False
-        return sum(self.hubbards.values()) > 1e-8
-
-    @property
-    def is_spin(self):
-        """
-        True if run is spin-polarized.
-        """
-        return self.parameters.get("ISPIN", 1) == 2
-
-    def get_computed_entry(self, inc_structure=False, parameters=None,
-                           data=None):
-        """
-        Returns a ComputedStructureEntry from the vasprun.
-
-        Args:
-            inc_structure (bool): Set to True if you want
-                ComputedStructureEntries to be returned instead of
-                ComputedEntries.
-            parameters (list): Input parameters to include. It has to be one of
-                the properties supported by the Vasprun object. If
-                parameters == None, a default set of parameters that are
-                necessary for typical post-processing will be set.
-            data (list): Output data to include. Has to be one of the properties
-                supported by the Vasprun object.
-
-        Returns:
-            ComputedStructureEntry/ComputedEntry
-        """
-        param_names = {"is_hubbard", "hubbards", "potcar_symbols",
-                       "potcar_spec", "run_type"}
-        if parameters:
-            param_names.update(parameters)
-        params = {p: getattr(self, p) for p in param_names}
-        data = {p: getattr(self, p) for p in data} if data is not None else {}
-
-        if inc_structure:
-            return ComputedStructureEntry(self.final_structure,
-                                          self.final_energy, parameters=params,
-                                          data=data)
-        else:
-            return ComputedEntry(self.final_structure.composition,
-                                 self.final_energy, parameters=params,
-                                 data=data)
-
-    def get_band_structure(self, kpoints_filename=None, efermi=None,
-                           line_mode=False):
-        """
-        Returns the band structure as a BandStructure object
-
-        Args:
-            kpoints_filename (str): Full path of the KPOINTS file from which
-                the band structure is generated.
-                If none is provided, the code will try to intelligently
-                determine the appropriate KPOINTS file by substituting the
-                filename of the vasprun.xml with KPOINTS.
-                The latter is the default behavior.
-            efermi (float): If you want to specify manually the fermi energy
-                this is where you should do it. By default, the None value
-                means the code will get it from the vasprun.
-            line_mode (bool): Force the band structure to be considered as
-                a run along symmetry lines.
-
-        Returns:
-            a BandStructure object (or more specifically a
-            BandStructureSymmLine object if the run is detected to be a run
-            along symmetry lines)
-
-            Two types of runs along symmetry lines are accepted: non-sc with
-            Line-Mode in the KPOINT file or hybrid, self-consistent with a
-            uniform grid+a few kpoints along symmetry lines (explicit KPOINTS
-            file) (it's not possible to run a non-sc band structure with hybrid
-            functionals). The explicit KPOINTS file needs to have data on the
-            kpoint label as commentary.
-
-        TODO:
-            - make a bit more general for non Symm Line band structures
-            - make a decision on the convention with 2*pi or not.
-        """
-
-        if not kpoints_filename:
-            kpoints_filename = self.filename.replace('vasprun.xml', 'KPOINTS')
-        if not os.path.exists(kpoints_filename) and line_mode is True:
-            raise VaspParserError('KPOINTS needed to obtain band structure '
-                                  'along symmetry lines.')
-
-        if efermi is None:
-            efermi = self.efermi
-
-        kpoint_file = None
-        if os.path.exists(kpoints_filename):
-            kpoint_file = Kpoints.from_file(kpoints_filename)
-        lattice_new = Lattice(self.lattice_rec.matrix * 2 * math.pi)
-
-        kpoints = [np.array(self.actual_kpoints[i])
-                   for i in range(len(self.actual_kpoints))]
-        dict_eigen = self.as_dict()['output']['eigenvalues']
-        dict_p_eigen = {}
-        if 'projected_eigenvalues' in self.as_dict()['output']:
-            dict_p_eigen = self.as_dict()['output']['projected_eigenvalues']
-
-        p_eigenvals = {}
-        if "1" in dict_eigen["0"] and "-1" in dict_eigen["0"] \
-                and self.incar['ISPIN'] == 2:
-            eigenvals = {Spin.up: [], Spin.down: []}
-            if len(dict_p_eigen) != 0:
-                p_eigenvals = {Spin.up: [], Spin.down: []}
-        else:
-            eigenvals = {Spin.up: []}
-            if len(dict_p_eigen) != 0:
-                p_eigenvals = {Spin.up: []}
-
-        neigenvalues = [len(v['1']) for v in dict_eigen.values()]
-        min_eigenvalues = min(neigenvalues)
-        get_orb = Orbital.from_string
-        for i in range(min_eigenvalues):
-            eigenvals[Spin.up].append([dict_eigen[str(j)]['1'][i][0]
-                                       for j in range(len(kpoints))])
-            if len(dict_p_eigen) != 0:
-                p_eigenvals[Spin.up].append(
-                    [{get_orb(orb): dict_p_eigen[j]['1'][i][orb]
-                      for orb in dict_p_eigen[j]['1'][i]}
-                     for j in range(len(kpoints))])
-        if Spin.down in eigenvals:
-            for i in range(min_eigenvalues):
-                eigenvals[Spin.down].append([dict_eigen[str(j)]['-1'][i][0]
-                                             for j in range(len(kpoints))])
-                if len(dict_p_eigen) != 0:
-                    p_eigenvals[Spin.down].append(
-                        [{get_orb(orb): dict_p_eigen[j]['-1'][i][orb]
-                          for orb in dict_p_eigen[j]['-1'][i]}
-                         for j in range(len(kpoints))]
-                    )
-
-        # check if we have an hybrid band structure computation
-        #for this we look at the presence of the LHFCALC tag
-        hybrid_band = False
-        if self.parameters['LHFCALC']:
-            hybrid_band = True
-
-        if kpoint_file is not None:
-            if kpoint_file.style == "Line_mode":
-                line_mode = True
-
-        if line_mode:
-            labels_dict = {}
-            if hybrid_band:
-                start_bs_index = 0
-                for i in range(len(self.actual_kpoints)):
-                    if self.actual_kpoints_weights[i] == 0.0:
-                        start_bs_index = i
-                        break
-                for i in range(len(kpoint_file.kpts)):
-                    if kpoint_file.labels[i] is not None:
-                        labels_dict[kpoint_file.labels[i]] = \
-                            kpoint_file.kpts[i]
-                #remake the data only considering line band structure k-points
-                #(weight = 0.0 kpoints)
-                kpoints = kpoints[start_bs_index:len(kpoints)]
-                up_eigen = [eigenvals[Spin.up][i][
-                            start_bs_index:len(eigenvals[Spin.up][i])]
-                            for i in range(len(eigenvals[Spin.up]))]
-                if self.is_spin:
-                    down_eigen = [eigenvals[Spin.down][i]
-                                  [start_bs_index:
-                                  len(eigenvals[Spin.down][i])]
-                                  for i in range(len(eigenvals[Spin.down]))]
-                    eigenvals = {Spin.up: up_eigen,
-                                 Spin.down: down_eigen}
-                else:
-                    eigenvals = {Spin.up: up_eigen}
-            else:
-                if '' in kpoint_file.labels:
-                    raise Exception("A band structure along symmetry lines "
-                                    "requires a label for each kpoint. "
-                                    "Check your KPOINTS file")
-                labels_dict = dict(zip(kpoint_file.labels, kpoint_file.kpts))
-                labels_dict.pop(None, None)
-            return BandStructureSymmLine(kpoints, eigenvals, lattice_new,
-                                         efermi, labels_dict,
-                                         structure=self.final_structure,
-                                         projections=p_eigenvals)
-        else:
-            return BandStructure(kpoints, eigenvals, lattice_new, efermi,
-                                 structure=self.final_structure,
-                                 projections=p_eigenvals)
-
-    @property
-    def eigenvalue_band_properties(self):
-        """
-        Band properties from the eigenvalues as a tuple,
-        (band gap, cbm, vbm, is_band_gap_direct).
-        """
-        vbm = -float("inf")
-        vbm_kpoint = None
-        cbm = float("inf")
-        cbm_kpoint = None
-        for k, val in self.eigenvalues.items():
-            for (eigenval, occu) in val:
-                if occu > 1e-8 and eigenval > vbm:
-                    vbm = eigenval
-                    vbm_kpoint = k[0]
-                elif occu <= 1e-8 and eigenval < cbm:
-                    cbm = eigenval
-                    cbm_kpoint = k[0]
-        return max(cbm - vbm, 0), cbm, vbm, vbm_kpoint == cbm_kpoint
-
-    def update_potcar_spec(self, path):
-        def get_potcar_in_path(p):
-            for fn in os.listdir(os.path.abspath(p)):
-                if 'POTCAR' in fn:
-                    pc = Potcar.from_file(os.path.join(p, fn))
-                    if {d.header for d in pc} == \
-                            {sym for sym in self.potcar_symbols}:
-                        return pc
-            warnings.warn("No POTCAR file with matching TITEL fields"
-                          " was found in {}".format(os.path.abspath(p)))
-
-        if isinstance(path, string_types):
-            if "POTCAR" in path:
-                potcar = Potcar.from_file(path)
-                if {d.TITEL for d in potcar} != \
-                        {sym for sym in self.potcar_symbols}:
-                    raise ValueError("Potcar TITELs do not match Vasprun")
-            else:
-                potcar = get_potcar_in_path(path)
-        elif isinstance(path, bool) and path:
-            potcar = get_potcar_in_path(os.path.split(self.filename)[0])
-        else:
-            potcar = None
-
-        if potcar:
-            self.potcar_spec = [{"titel": sym, "hash": ps.get_potcar_hash()}
-                                for sym in self.potcar_symbols
-                                for ps in potcar if
-                                ps.symbol == sym.split()[1]]
-
-    def as_dict(self):
-        """
-        Json-serializable dict representation.
-        """
-        d = {"vasp_version": self.vasp_version,
-             "has_vasp_completed": self.converged,
-             "nsites": len(self.final_structure)}
-        comp = self.final_structure.composition
-        d["unit_cell_formula"] = comp.as_dict()
-        d["reduced_cell_formula"] = Composition(comp.reduced_formula).as_dict()
-        d["pretty_formula"] = comp.reduced_formula
-        symbols = [s.split()[1] for s in self.potcar_symbols]
-        symbols = [re.split("_", s)[0] for s in symbols]
-        d["is_hubbard"] = self.is_hubbard
-        d["hubbards"] = {}
-        if d["is_hubbard"]:
-            us = self.incar.get("LDAUU", self.parameters.get("LDAUU"))
-            js = self.incar.get("LDAUJ", self.parameters.get("LDAUJ"))
-            if len(us) == len(symbols):
-                d["hubbards"] = {symbols[i]: us[i] - js[i]
-                                 for i in range(len(symbols))}
-            else:
-                raise VaspParserError("Length of U value parameters and atomic"
-                                      " symbols are mismatched.")
-
-        unique_symbols = sorted(list(set(self.atomic_symbols)))
-        d["elements"] = unique_symbols
-        d["nelements"] = len(unique_symbols)
-
-        d["run_type"] = self.run_type
-
-        vin = {"incar": {k: v for k, v in self.incar.items()},
-               "crystal": self.initial_structure.as_dict(),
-               "kpoints": self.kpoints.as_dict()}
-        actual_kpts = [{"abc": list(self.actual_kpoints[i]),
-                        "weight": self.actual_kpoints_weights[i]}
-                       for i in range(len(self.actual_kpoints))]
-        vin["kpoints"]["actual_points"] = actual_kpts
-        vin["potcar"] = [s.split(" ")[1] for s in self.potcar_symbols]
-        vin["potcar_spec"] = self.potcar_spec
-        vin["potcar_type"] = [s.split(" ")[0] for s in self.potcar_symbols]
-        vin["parameters"] = {k: v for k, v in self.parameters.items()}
-        vin["lattice_rec"] = self.lattice_rec.as_dict()
-        d["input"] = vin
-
-        nsites = len(self.final_structure)
-
-        try:
-            vout = {"ionic_steps": self.ionic_steps,
-                    "final_energy": self.final_energy,
-                    "final_energy_per_atom": self.final_energy / nsites,
-                    "crystal": self.final_structure.as_dict(),
-                    "efermi": self.efermi}
-        except (ArithmeticError, TypeError):
-            vout = {"ionic_steps": self.ionic_steps,
-                    "final_energy": self.final_energy,
-                    "final_energy_per_atom": None,
-                    "crystal": self.final_structure.as_dict(),
-                    "efermi": self.efermi}
-
-        if self.eigenvalues:
-            eigen = defaultdict(dict)
-            for (spin, index), values in self.eigenvalues.items():
-                eigen[index][str(spin)] = values
-            vout["eigenvalues"] = eigen
-            (gap, cbm, vbm, is_direct) = self.eigenvalue_band_properties
-            vout.update(dict(bandgap=gap, cbm=cbm, vbm=vbm,
-                             is_gap_direct=is_direct))
-
-            if self.projected_eigenvalues:
-                peigen = []
-                for i in range(len(eigen)):
-                    peigen.append({})
-                    for spin in eigen[i].keys():
-                        peigen[i][spin] = []
-                        for j in range(len(eigen[i][spin])):
-                            peigen[i][spin].append({})
-                for (spin, kpoint_index, band_index, ion_index, orbital), \
-                        value in self.projected_eigenvalues.items():
-                    beigen = peigen[kpoint_index][str(spin)][band_index]
-                    if orbital not in beigen:
-                        beigen[orbital] = [0.0] * nsites
-                    beigen[orbital][ion_index] = value
-                vout['projected_eigenvalues'] = peigen
-
-        vout['epsilon_static'] = self.epsilon_static
-        vout['epsilon_static_wolfe'] = self.epsilon_static_wolfe
-        vout['epsilon_ionic'] = self.epsilon_ionic
-        d['output'] = vout
-        return jsanitize(d, strict=True)
-
-    def _parse_params(self, elem):
-        params = {}
-        for c in elem:
-            if c.tag not in ("i", "v"):
-                params.update(self._parse_params(c))
-            else:
-                name = c.attrib.get("name")
-                ptype = c.attrib.get("type")
-                val = c.text.strip() if c.text else ""
-                if c.tag == "i":
-                    params[name] = _parse_parameters(ptype, val)
-                else:
-                    params[name] = _parse_v_parameters(ptype, val,
-                                                       self.filename, name)
-        elem.clear()
-        return Incar(params)
-
-    def _parse_atominfo(self, elem):
-        for a in elem.findall("array"):
-            if a.attrib["name"] == "atoms":
-                atomic_symbols = [rc.find("c").text.strip()
-                                  for rc in a.find("set")]
-            elif a.attrib["name"] == "atomtypes":
-                potcar_symbols = [rc.findall("c")[4].text.strip()
-                                  for rc in a.find("set")]
-
-        # ensure atomic symbols are valid elements
-        def parse_atomic_symbol(symbol):
-            try:
-                return str(Element(symbol))
-            # vasprun.xml uses X instead of Xe for xenon
-            except KeyError as e:
-                if symbol == "X":
-                    return "Xe"
-                raise e
-
-        elem.clear()
-        return [parse_atomic_symbol(sym) for
-                sym in atomic_symbols], potcar_symbols
-
-    def _parse_kpoints(self, elem):
-        e = elem
-        if elem.find("generation"):
-            e = elem.find("generation")
-        k = Kpoints("Kpoints from vasprun.xml")
-        k.style = e.attrib["param"] if "param" in e.attrib else "Reciprocal"
-        for v in e.findall("v"):
-            name = v.attrib.get("name")
-            toks = v.text.split()
-            if name == "divisions":
-                k.kpts = [[int(i) for i in toks]]
-            elif name == "usershift":
-                k.kpts_shift = [float(i) for i in toks]
-            elif name in {"genvec1", "genvec2", "genvec3", "shift"}:
-                setattr(k, name, [float(i) for i in toks])
-        for va in elem.findall("varray"):
-            name = va.attrib["name"]
-            if name == "kpointlist":
-                actual_kpoints = _parse_varray(va)
-            elif name == "weights":
-                weights = [i[0] for i in _parse_varray(va)]
-        elem.clear()
-        if k.style == "Reciprocal":
-            k = Kpoints(comment="Kpoints from vasprun.xml",
-                    style="Reciprocal", num_kpts=len(k.kpts),
-                    kpts=actual_kpoints, kpts_weights=weights)
-        return k, actual_kpoints, weights
-
-    def _parse_structure(self, elem):
-        latt = _parse_varray(elem.find("crystal").find("varray"))
-        pos = _parse_varray(elem.find("varray"))
-        return Structure(latt, self.atomic_symbols, pos)
-
-    def _parse_diel(self, elem):
-        imag = [[float(l) for l in r.text.split()] for r in elem.find("imag").find("array").find("set").findall("r")]
-        real = [[float(l) for l in r.text.split()] for r in elem.find("real").find("array").find("set").findall("r")]
-        return [e[0] for e in imag], [e[1:] for e in real], [e[1:] for e in imag]
-
-    def _parse_calculation(self, elem):
-        try:
-            istep = {i.attrib["name"]: float(i.text)
-                     for i in elem.find("energy").findall("i")}
-        except AttributeError:  # not all calculations have an energy
-            istep = {}
-            pass
-        esteps = []
-        for scstep in elem.findall("scstep"):
-            try:
-                d = {i.attrib["name"]: _vasprun_float(i.text)
-                     for i in scstep.find("energy").findall("i")}
-                esteps.append(d)
-            except AttributeError:  # not all calculations have an energy
-                pass
-        try:
-            s = self._parse_structure(elem.find("structure"))
-        except AttributeError:  # not all calculations have a structure
-            s = None
-            pass
-        for va in elem.findall("varray"):
-            istep[va.attrib["name"]] = _parse_varray(va)
-        istep["electronic_steps"] = esteps
-        istep["structure"] = s
-        elem.clear()
-        return istep
-
-    def _parse_dos(self, elem):
-        efermi = float(elem.find("i").text)
-        energies = None
-        tdensities = {}
-        idensities = {}
-
-        for s in elem.find("total").find("array").find("set").findall("set"):
-            data = np.array(_parse_varray(s))
-            energies = data[:, 0]
-            spin = Spin.up if s.attrib["comment"] == "spin 1" else Spin.down
-            tdensities[spin] = data[:, 1]
-            idensities[spin] = data[:, 2]
-
-        pdoss = []
-        partial = elem.find("partial")
-        if partial is not None:
-            for s in partial.find("array").find("set").findall("set"):
-                pdos = defaultdict(dict)
-                for ss in s.findall("set"):
-                    spin = Spin.up if ss.attrib["comment"] == "spin 1" else \
-                        Spin.down
-                    data = np.array(_parse_varray(ss))
-                    nrow, ncol = data.shape
-                    for j in range(1, ncol):
-                        pdos[Orbital.from_vasp_index(j - 1)][spin] = data[:, j]
-                pdoss.append(pdos)
-        elem.clear()
-        return Dos(efermi, energies, tdensities), \
-               Dos(efermi, energies, idensities), pdoss
-
-    def _parse_eigen(self, elem):
-        eigenvalues = {}
-        for s in elem.find("array").find("set").findall("set"):
-            spin = Spin.up if s.attrib["comment"] == "spin 1" else \
-                Spin.down
-            for i, ss in enumerate(s.findall("set")):
-                eigenvalues[(spin, i)] = _parse_varray(ss)
-        elem.clear()
-        return eigenvalues
-
-    def _parse_projected_eigen(self, elem):
-        root = elem.find("array").find("set")
-        proj_eigen = {}
-        for s in root.findall("set"):
-            spin = Spin.up if s.attrib["comment"] == "spin1" else \
-                Spin.down
-            for kpt, ss in enumerate(s.findall("set")):
-                for band, sss in enumerate(ss.findall("set")):
-                    for atom, data in enumerate(_parse_varray(sss)):
-                        for i, v in enumerate(data):
-                            orb = Orbital.from_vasp_index(i)
-                            proj_eigen[(spin, kpt, band, atom, orb)] = v
-        elem.clear()
-        return proj_eigen
-
-
-class Outcar(PMGSONable):
-    """
-    Parser for data in OUTCAR that is not available in Vasprun.xml
-
-    Note, this class works a bit differently than most of the other
-    VaspObjects, since the OUTCAR can be very different depending on which
-    "type of run" performed.
-
-    Creating the OUTCAR class with a filename reads "regular parameters" that
-    are always present.
-
-    Args:
-        filename (str): OUTCAR filename to parse.
-
-    .. attribute:: magnetization
-
-        Magnetization on each ion as a tuple of dict, e.g.,
-        ({"d": 0.0, "p": 0.003, "s": 0.002, "tot": 0.005}, ... )
-        Note that this data is not always present.  LORBIT must be set to some
-        other value than the default.
-
-    .. attribute:: charge
-
-        Charge on each ion as a tuple of dict, e.g.,
-        ({"p": 0.154, "s": 0.078, "d": 0.0, "tot": 0.232}, ...)
-        Note that this data is not always present.  LORBIT must be set to some
-        other value than the default.
-
-    .. attribute:: is_stopped
-
-        True if OUTCAR is from a stopped run (using STOPCAR, see Vasp Manual).
-
-    .. attribute:: run_stats
-
-        Various useful run stats as a dict including "System time (sec)",
-        "Total CPU time used (sec)", "Elapsed time (sec)",
-        "Maximum memory used (kb)", "Average memory used (kb)",
-        "User time (sec)".
-
-    .. attribute:: total_tensor
-
-        Total elastic moduli (Kbar) is given in a 6x6 array matrix.
-
-    One can then call a specific reader depending on the type of run being
-    performed. These are currently: read_igpar(), read_lepsilon() and
-    read_lcalcpol(), read_core_state_eign().
-
-    See the documentation of those methods for more documentation.
-
-    Authors: Rickard Armiento, Shyue Ping Ong
-    """
-    def __init__(self, filename):
-        self.filename = filename
-        self.is_stopped = False
-
-        # data from end of OUTCAR
-        charge = []
-        mag = []
-        header = []
-        run_stats = {}
-        total_mag = None
-        nelect = None
-        efermi = None
-        total_tensor = None
-
-        time_patt = re.compile("\((sec|kb)\)")
-        efermi_patt = re.compile("E-fermi\s*:\s*(\S+)")
-        nelect_patt = re.compile("number of electron\s+(\S+)\s+"
-                                 "magnetization\s+(\S+)")
-        etensor_patt = re.compile("[X-Z][X-Z]+\s+-?\d+")
-
-        all_lines = []
-        for line in reverse_readfile(self.filename):
-            clean = line.strip()
-            all_lines.append(clean)
-            if clean.find("soft stop encountered!  aborting job") != -1:
-                self.is_stopped = True
-            else:
-                if time_patt.search(line):
-                    tok = line.strip().split(":")
-                    run_stats[tok[0].strip()] = float(tok[1].strip())
-                    continue
-                m = efermi_patt.search(clean)
-                if m:
-                    try:
-                        #try-catch because VASP sometimes prints
-                        #'E-fermi: ********     XC(G=0):  -6.1327
-                        #alpha+bet : -1.8238'
-                        efermi = float(m.group(1))
-                        continue
-                    except ValueError:
-                        efermi = None
-                        continue
-                m = nelect_patt.search(clean)
-                if m:
-                    nelect = float(m.group(1))
-                    total_mag = float(m.group(2))
-            if all([nelect, total_mag is not None, efermi is not None,
-                    run_stats]):
-                break
-
-        # For single atom systems, VASP doesn't print a total line, so
-        # reverse parsing is very difficult
-        read_charge = False
-        read_mag = False
-        all_lines.reverse()
-        for clean in all_lines:
-            if read_charge or read_mag:
-                if clean.startswith("# of ion"):
-                    header = re.split("\s{2,}", clean.strip())
-                    header.pop(0)
-                else:
-                    m = re.match("\s*(\d+)\s+(([\d\.\-]+)\s+)+", clean)
-                    if m:
-                        toks = [float(i) for i in re.findall("[\d\.\-]+", clean)]
-                        toks.pop(0)
-                        if read_charge:
-                            charge.append(dict(zip(header, toks)))
-                        else:
-                            mag.append(dict(zip(header, toks)))
-                    elif clean.startswith('tot'):
-                        read_charge = False
-                        read_mag = False
-            if clean == "total charge":
-                charge = []
-                read_charge = True
-                read_mag = False
-            elif clean == "magnetization (x)":
-                mag = []
-                read_mag = True
-                read_charge = False
-
-        # data from beginning of OUTCAR
-        run_stats['cores'] = 0
-        with zopen(filename, "rt") as f:
-            for line in f:
-                if "running" in line:
-                    run_stats['cores'] = line.split()[2]
-                    break
-
-        # 6x6 tensor matrix for TOTAL ELASTIC MODULI
-        tensor_matrix = []
-        tag = "TOTAL ELASTIC MODULI (kBar)"
-        if tag in all_lines:
-            for clean in all_lines:
-                if etensor_patt.search(clean):
-                    tok = clean.strip().split()
-                    tok.pop(0)
-                    tok = [float(i) for i in tok]
-                    tensor_matrix.append(tok)
-            total_elm = [tensor_matrix[i] for i in xrange(18, 24)]
-            total_tensor = np.asarray(total_elm).reshape(6, 6)
-        else:
-            pass
-
-        self.run_stats = run_stats
-        self.magnetization = tuple(mag)
-        self.charge = tuple(charge)
-        self.efermi = efermi
-        self.nelect = nelect
-        self.total_mag = total_mag
-        self.total_tensor = total_tensor
-
-    def read_igpar(self):
-        """
-        Renders accessible:
-            er_ev = e<r>_ev (dictionary with Spin.up/Spin.down as keys)
-            er_bp = e<r>_bp (dictionary with Spin.up/Spin.down as keys)
-            er_ev_tot = spin up + spin down summed
-            er_bp_tot = spin up + spin down summed
-            p_elc = spin up + spin down summed
-            p_ion = spin up + spin down summed
-
-        (See VASP section "LBERRY,  IGPAR,  NPPSTR,  DIPOL tags" for info on
-        what these are).
-        """
-
-        # variables to be filled
-        self.er_ev = {}  # will  be  dict (Spin.up/down) of array(3*float)
-        self.er_bp = {}  # will  be  dics (Spin.up/down) of array(3*float)
-        self.er_ev_tot = None  # will be array(3*float)
-        self.er_bp_tot = None  # will be array(3*float)
-        self.p_elec = None
-        self.p_ion = None
-        try:
-            search = []
-
-            # Nonspin cases
-            def er_ev(results, match):
-                results.er_ev[Spin.up] = np.array(map(float,
-                                                      match.groups()[1:4])) / 2
-                results.er_ev[Spin.down] = results.er_ev[Spin.up]
-                results.context = 2
-
-            search.append(["^ *e<r>_ev=\( *([-0-9.Ee+]*) *([-0-9.Ee+]*) "
-                           "*([-0-9.Ee+]*) *\)",
-                           None, er_ev])
-
-            def er_bp(results, match):
-                results.er_bp[Spin.up] = np.array([float(match.group(i))
-                                                   for i in range(1, 4)]) / 2
-                results.er_bp[Spin.down] = results.er_bp[Spin.up]
-
-            search.append(["^ *e<r>_bp=\( *([-0-9.Ee+]*) *([-0-9.Ee+]*) "
-                           "*([-0-9.Ee+]*) *\)",
-                           lambda results, line: results.context == 2, er_bp])
-
-            # Spin cases
-            def er_ev_up(results, match):
-                results.er_ev[Spin.up] = np.array([float(match.group(i))
-                                                   for i in range(1, 4)])
-                results.context = Spin.up
-
-            search.append(["^.*Spin component 1 *e<r>_ev=\( *([-0-9.Ee+]*) "
-                           "*([-0-9.Ee+]*) *([-0-9.Ee+]*) *\)",
-                           None, er_ev_up])
-
-            def er_bp_up(results, match):
-                results.er_bp[Spin.up] = np.array([float(match.group(1)),
-                                                   float(match.group(2)),
-                                                   float(match.group(3))])
-
-            search.append(["^ *e<r>_bp=\( *([-0-9.Ee+]*) *([-0-9.Ee+]*) "
-                           "*([-0-9.Ee+]*) *\)",
-                           lambda results,
-                           line: results.context == Spin.up, er_bp_up])
-
-            def er_ev_dn(results, match):
-                results.er_ev[Spin.down] = np.array([float(match.group(1)),
-                                                     float(match.group(2)),
-                                                     float(match.group(3))])
-                results.context = Spin.down
-            search.append(["^.*Spin component 2 *e<r>_ev=\( *([-0-9.Ee+]*) "
-                           "*([-0-9.Ee+]*) *([-0-9.Ee+]*) *\)",
-                           None, er_ev_dn])
-
-            def er_bp_dn(results, match):
-                results.er_bp[Spin.down] = np.array([float(match.group(i))
-                                                     for i in range(1, 4)])
-            search.append(["^ *e<r>_bp=\( *([-0-9.Ee+]*) *([-0-9.Ee+]*) "
-                           "*([-0-9.Ee+]*) *\)",
-                           lambda results,
-                           line: results.context == Spin.down, er_bp_dn])
-
-            # Always present spin/non-spin
-            def p_elc(results, match):
-                results.p_elc = np.array([float(match.group(i))
-                                          for i in range(1, 4)])
-
-            search.append(["^.*Total electronic dipole moment: "
-                           "*p\[elc\]=\( *([-0-9.Ee+]*) *([-0-9.Ee+]*) "
-                           "*([-0-9.Ee+]*) *\)", None, p_elc])
-
-            def p_ion(results, match):
-                results.p_ion = np.array([float(match.group(i))
-                                          for i in range(1, 4)])
-
-            search.append(["^.*ionic dipole moment: "
-                           "*p\[ion\]=\( *([-0-9.Ee+]*) *([-0-9.Ee+]*) "
-                           "*([-0-9.Ee+]*) *\)", None, p_ion])
-
-            self.context = None
-            self.er_ev = {Spin.up: None, Spin.down: None}
-            self.er_bp = {Spin.up: None, Spin.down: None}
-
-            micro_pyawk(self.filename, search, self)
-
-            if self.er_ev[Spin.up] is not None and \
-                    self.er_ev[Spin.down] is not None:
-                self.er_ev_tot = self.er_ev[Spin.up] + self.er_ev[Spin.down]
-
-            if self.er_bp[Spin.up] is not None and \
-                    self.er_bp[Spin.down] is not None:
-                self.er_bp_tot = self.er_bp[Spin.up] + self.er_bp[Spin.down]
-
-        except:
-            self.er_ev_tot = None
-            self.er_bp_tot = None
-            raise Exception("IGPAR OUTCAR could not be parsed.")
-
-    def read_lepsilon(self):
-        # variables to be filled
-        try:
-            search = []
-
-            def dielectric_section_start(results, match):
-                results.dielectric_index = -1
-
-            search.append(["MACROSCOPIC STATIC DIELECTRIC TENSOR \(", None,
-                           dielectric_section_start])
-
-            def dielectric_section_start2(results, match):
-                results.dielectric_index = 0
-
-            search.append(
-                ["-------------------------------------",
-                lambda results, line: results.dielectric_index == -1,
-                dielectric_section_start2])
-
-            def dielectric_data(results, match):
-                results.dielectric_tensor[results.dielectric_index, :] = \
-                    np.array([float(match.group(i)) for i in range(1, 4)])
-                results.dielectric_index += 1
-
-            search.append(
-                ["^ *([-0-9.Ee+]+) +([-0-9.Ee+]+) +([-0-9.Ee+]+) *$",
-                lambda results, line: results.dielectric_index >= 0
-                                      if results.dielectric_index is not None
-                                      else None,
-                dielectric_data])
-
-            def dielectric_section_stop(results, match):
-                results.dielectric_index = None
-
-            search.append(
-                ["-------------------------------------",
-                lambda results, line: results.dielectric_index >= 1
-                                      if results.dielectric_index is not None
-                                      else None,
-                dielectric_section_stop])
-
-            self.dielectric_index = None
-            self.dielectric_tensor = np.zeros((3, 3))
-
-            def piezo_section_start(results, match):
-                results.piezo_index = 0
-
-            search.append(["PIEZOELECTRIC TENSOR  for field in x, y, z        "
-                           "\(C/m\^2\)",
-                           None, piezo_section_start])
-
-            def piezo_data(results, match):
-                results.piezo_tensor[results.piezo_index, :] = \
-                    np.array([float(match.group(i)) for i in range(1, 7)])
-                results.piezo_index += 1
-
-            search.append(
-                ["^ *[xyz] +([-0-9.Ee+]+) +([-0-9.Ee+]+)" +
-                 " +([-0-9.Ee+]+) *([-0-9.Ee+]+) +([-0-9.Ee+]+)" +
-                 " +([-0-9.Ee+]+)*$",
-                 lambda results, line: results.piezo_index >= 0
-                                       if results.piezo_index is not None
-                                       else None,
-                 piezo_data])
-
-            def piezo_section_stop(results, match):
-                results.piezo_index = None
-
-            search.append(
-                ["-------------------------------------",
-                lambda results, line: results.piezo_index >= 1
-                                      if results.piezo_index is not None
-                                      else None,
-                piezo_section_stop])
-
-            self.piezo_index = None
-            self.piezo_tensor = np.zeros((3, 6))
-
-            def born_section_start(results, match):
-                results.born_ion = -1
-
-            search.append(["BORN EFFECTIVE CHARGES " +
-                           "\(in e, cummulative output\)",
-                           None, born_section_start])
-
-            def born_ion(results, match):
-                results.born_ion = int(match.group(1)) - 1
-                results.born[results.born_ion] = np.zeros((3, 3))
-
-            search.append(["ion +([0-9]+)", lambda results,
-                           line: results.born_ion is not None, born_ion])
-
-            def born_data(results, match):
-                results.born[results.born_ion][int(match.group(1)) - 1, :] = \
-                    np.array([float(match.group(i)) for i in range(2, 5)])
-
-            search.append(
-                ["^ *([1-3]+) +([-0-9.Ee+]+) +([-0-9.Ee+]+) +([-0-9.Ee+]+)$",
-                lambda results, line: results.born_ion >= 0
-                                      if results.born_ion is not None
-                                      else results.born_ion,
-                born_data])
-
-            def born_section_stop(results, match):
-                results.born_index = None
-
-            search.append(
-                ["-------------------------------------",
-                lambda results, line: results.born_ion >= 1
-                                      if results.born_ion is not None
-                                      else results.born_ion,
-                born_section_stop])
-
-            self.born_ion = None
-            self.born = {}
-
-            micro_pyawk(self.filename, search, self)
-
-            self.dielectric_tensor = self.dielectric_tensor.tolist()
-            self.piezo_tensor = self.piezo_tensor.tolist()
-
-        except:
-            raise Exception("LEPSILON OUTCAR could not be parsed.")
-
-
-    def read_lepsilon_ionic(self):
-        # variables to be filled
-        try:
-            search = []
-
-            def dielectric_section_start(results, match):
-                results.dielectric_ionic_index = -1
-
-            search.append(["MACROSCOPIC STATIC DIELECTRIC TENSOR IONIC", None,
-                           dielectric_section_start])
-
-            def dielectric_section_start2(results, match):
-                results.dielectric_ionic_index = 0
-
-            search.append(
-                ["-------------------------------------",
-                lambda results, line: results.dielectric_ionic_index == -1
-                                      if results.dielectric_ionic_index is not None
-                                      else results.dielectric_ionic_index,
-                dielectric_section_start2])
-
-            def dielectric_data(results, match):
-                results.dielectric_ionic_tensor[results.dielectric_ionic_index, :] = \
-                    np.array([float(match.group(i)) for i in range(1, 4)])
-                results.dielectric_ionic_index += 1
-
-            search.append(
-                ["^ *([-0-9.Ee+]+) +([-0-9.Ee+]+) +([-0-9.Ee+]+) *$",
-                lambda results, line: results.dielectric_ionic_index >= 0
-                                      if results.dielectric_ionic_index is not None
-                                      else results.dielectric_ionic_index,
-                dielectric_data])
-
-            def dielectric_section_stop(results, match):
-                results.dielectric_ionic_index = None
-
-            search.append(
-                ["-------------------------------------",
-                lambda results, line: results.dielectric_ionic_index >= 1
-                                      if results.dielectric_ionic_index is not None
-                                      else results.dielectric_ionic_index,
-                dielectric_section_stop])
-
-            self.dielectric_ionic_index = None
-            self.dielectric_ionic_tensor = np.zeros((3, 3))
-
-            def piezo_section_start(results, match):
-                results.piezo_ionic_index = 0
-
-            search.append(["PIEZOELECTRIC TENSOR IONIC CONTR  for field in x, y, z        ",
-                           None, piezo_section_start])
-
-            def piezo_data(results, match):
-                results.piezo_ionic_tensor[results.piezo_ionic_index, :] = \
-                    np.array([float(match.group(i)) for i in range(1, 7)])
-                results.piezo_ionic_index += 1
-
-            search.append(
-                ["^ *[xyz] +([-0-9.Ee+]+) +([-0-9.Ee+]+)" +
-                 " +([-0-9.Ee+]+) *([-0-9.Ee+]+) +([-0-9.Ee+]+)" +
-                 " +([-0-9.Ee+]+)*$",
-                 lambda results, line: results.piezo_ionic_index >= 0
-                                       if results.piezo_ionic_index is not None
-                                       else results.piezo_ionic_index,
-                 piezo_data])
-
-            def piezo_section_stop(results, match):
-                results.piezo_ionic_index = None
-
-            search.append(
-                ["-------------------------------------",
-                 lambda results, line: results.piezo_ionic_index >= 1
-                                       if results.piezo_ionic_index is not None
-                                       else results.piezo_ionic_index,
-                 piezo_section_stop])
-
-            self.piezo_ionic_index = None
-            self.piezo_ionic_tensor = np.zeros((3, 6))
-
-            micro_pyawk(self.filename, search, self)
-
-            self.dielectric_ionic_tensor = self.dielectric_ionic_tensor.tolist()
-            self.piezo_ionic_tensor = self.piezo_ionic_tensor.tolist()
-
-        except:
-            raise Exception("ionic part of LEPSILON OUTCAR could not be parsed.")
-
-
-    def read_lcalcpol(self):
-        # variables to be filled
-        self.p_elec = None
-        self.p_ion = None
-        try:
-            search = []
-
-            # Always present spin/non-spin
-            def p_elc(results, match):
-                results.p_elc = np.array([float(match.group(1)),
-                                          float(match.group(2)),
-                                          float(match.group(3))])
-
-            search.append(["^.*Total electronic dipole moment: "
-                           "*p\[elc\]=\( *([-0-9.Ee+]*) *([-0-9.Ee+]*) "
-                           "*([-0-9.Ee+]*) *\)",
-                           None, p_elc])
-
-            def p_ion(results, match):
-                results.p_ion = np.array([float(match.group(1)),
-                                          float(match.group(2)),
-                                          float(match.group(3))])
-            search.append(["^.*Ionic dipole moment: *p\[ion\]="
-                           "\( *([-0-9.Ee+]*)"
-                           " *([-0-9.Ee+]*) *([-0-9.Ee+]*) *\)",
-                           None, p_ion])
-
-            micro_pyawk(self.filename, search, self)
-
-        except:
-            raise Exception("CLACLCPOL OUTCAR could not be parsed.")
-
-    def read_core_state_eigen(self):
-        """
-        Read the core state eigenenergies at each ionic step.
-
-        Returns:
-            A list of dict over the atom such as [{"AO":[core state eig]}].
-            The core state eigenenergie list for each AO is over all ionic
-            step.
-
-        Example:
-            The core state eigenenergie of the 2s AO of the 6th atom of the
-            structure at the last ionic step is [5]["2s"][-1]
-        """
-
-        with zopen(self.filename, "rt") as foutcar:
-            line = foutcar.readline()
-            while line != "":
-                line = foutcar.readline()
-                if "NIONS =" in line:
-                    natom = int(line.split("NIONS =")[1])
-                    cl = [defaultdict(list) for i in range(natom)]
-                if "the core state eigen" in line:
-                    for iat in range(natom):
-                        line = foutcar.readline()
-                        data = line.split()[1:]
-                        for i in range(0, len(data), 2):
-                            cl[iat][data[i]].append(float(data[i+1]))
-        return cl
-
-    def as_dict(self):
-        d = {"@module": self.__class__.__module__,
-             "@class": self.__class__.__name__, "efermi": self.efermi,
-             "run_stats": self.run_stats, "magnetization": self.magnetization,
-             "charge": self.charge, "total_magnetization": self.total_mag,
-             "nelect": self.nelect, "is_stopped": self.is_stopped}
-        return d
-
-
-class VolumetricData(object):
-    """
-    Simple volumetric object for reading LOCPOT and CHGCAR type files.
-
-    .. attribute:: structure
-
-        Structure associated with the Volumetric Data object
-
-    ..attribute:: is_spin_polarized
-
-        True if run is spin polarized
-
-    ..attribute:: dim
-
-        Tuple of dimensions of volumetric grid in each direction (nx, ny, nz).
-
-    ..attribute:: data
-
-        Actual data as a dict of {string: np.array}. The string are "total"
-        and "diff", in accordance to the output format of vasp LOCPOT and
-        CHGCAR files where the total spin density is written first, followed
-        by the difference spin density.
-
-    .. attribute:: ngridpts
-
-        Total number of grid points in volumetric data.
-    """
-    def __init__(self, structure, data, distance_matrix=None):
-        """
-        Typically, this constructor is not used directly and the static
-        from_file constructor is used. This constructor is designed to allow
-        summation and other operations between VolumetricData objects.
-
-        Args:
-            structure: Structure associated with the volumetric data
-            data: Actual volumetric data.
-            distance_matrix: A pre-computed distance matrix if available.
-                Useful so pass distance_matrices between sums,
-                shortcircuiting an otherwise expensive operation.
-        """
-        self.structure = structure
-        self.is_spin_polarized = len(data) == 2
-        self.dim = data["total"].shape
-        self.data = data
-        self.ngridpts = self.dim[0] * self.dim[1] * self.dim[2]
-        #lazy init the spin data since this is not always needed.
-        self._spin_data = {}
-        self._distance_matrix = {} if not distance_matrix else distance_matrix
-
-    @property
-    def spin_data(self):
-        """
-        The data decomposed into actual spin data as {spin: data}.
-        Essentially, this provides the actual Spin.up and Spin.down data
-        instead of the total and diff.  Note that by definition, a
-        non-spin-polarized run would have Spin.up data == Spin.down data.
-        """
-        if not self._spin_data:
-            spin_data = dict()
-            spin_data[Spin.up] = 0.5 * (self.data["total"] +
-                                        self.data.get("diff", 0))
-            spin_data[Spin.down] = 0.5 * (self.data["total"] -
-                                          self.data.get("diff", 0))
-            self._spin_data = spin_data
-        return self._spin_data
-
-    def get_axis_grid(self, ind):
-        """
-        Returns the grid for a particular axis.
-
-        Args:
-            ind (int): Axis index.
-        """
-        ng = self.dim
-        num_pts = ng[ind]
-        lengths = self.structure.lattice.abc
-        return [i / num_pts * lengths[ind] for i in range(num_pts)]
-
-    def __add__(self, other):
-        return self.linear_add(other, 1.0)
-
-    def __sub__(self, other):
-        return self.linear_add(other, -1.0)
-
-    def linear_add(self, other, scale_factor=1.0):
-        """
-        Method to do a linear sum of volumetric objects. Used by + and -
-        operators as well. Returns a VolumetricData object containing the
-        linear sum.
-
-        Args:
-            other (VolumetricData): Another VolumetricData object
-            scale_factor (float): Factor to scale the other data by.
-
-        Returns:
-            VolumetricData corresponding to self + scale_factor * other.
-        """
-        if self.structure != other.structure:
-            raise ValueError("Adding or subtraction operations can only be "
-                             "performed for volumetric data with the exact "
-                             "same structure.")
-        #To add checks
-        data = {}
-        for k in self.data.keys():
-            data[k] = self.data[k] + scale_factor * other.data[k]
-        return VolumetricData(self.structure, data, self._distance_matrix)
-
-    @staticmethod
-    def parse_file(filename):
-        """
-        Convenience method to parse a generic volumetric data file in the vasp
-        like format. Used by subclasses for parsing file.
-
-        Args:
-            filename (str): Path of file to parse
-
-        Returns:
-            (poscar, data)
-        """
-        poscar_read = False
-        poscar_string = []
-        dataset = []
-        all_dataset = []
-        dim = None
-        dimline = None
-        read_dataset = False
-        ngrid_pts = 0
-        data_count = 0
-        poscar = None
-        with zopen(filename) as f:
-            for line in f:
-                line = line.strip()
-                if read_dataset:
-                    toks = line.split()
-                    for tok in toks:
-                        if data_count < ngrid_pts:
-                            #This complicated procedure is necessary because
-                            #vasp outputs x as the fastest index, followed by y
-                            #then z.
-                            x = data_count % dim[0]
-                            y = int(math.floor(data_count / dim[0])) % dim[1]
-                            z = int(math.floor(data_count / dim[0] / dim[1]))
-                            dataset[x, y, z] = float(tok)
-                            data_count += 1
-                    if data_count >= ngrid_pts:
-                        read_dataset = False
-                        data_count = 0
-                        all_dataset.append(dataset)
-                elif not poscar_read:
-                    if line != "" or len(poscar_string) == 0:
-                        poscar_string.append(line)
-                    elif line == "":
-                        poscar = Poscar.from_string("\n".join(poscar_string))
-                        poscar_read = True
-                elif not dim:
-                    dim = [int(i) for i in line.split()]
-                    ngrid_pts = dim[0] * dim[1] * dim[2]
-                    dimline = line
-                    read_dataset = True
-                    dataset = np.zeros(dim)
-                elif line == dimline:
-                    read_dataset = True
-                    dataset = np.zeros(dim)
-            if len(all_dataset) == 2:
-                data = {"total": all_dataset[0], "diff": all_dataset[1]}
-            else:
-                data = {"total": all_dataset[0]}
-            return poscar, data
-
-    def write_file(self, file_name, vasp4_compatible=False):
-        """
-        Write the VolumetricData object to a vasp compatible file.
-
-        Args:
-            file_name (str): Path to a file
-            vasp4_compatible (bool): True if the format is vasp4 compatible
-        """
-
-        with zopen(file_name, "wt") as f:
-            p = Poscar(self.structure)
-
-            lines = p.comment + "\n"
-            lines += "   1.00000000000000\n"
-            latt = self.structure.lattice.matrix
-            lines += " %12.6f%12.6f%12.6f\n" % tuple(latt[0,:])
-            lines += " %12.6f%12.6f%12.6f\n" % tuple(latt[1,:])
-            lines += " %12.6f%12.6f%12.6f\n" % tuple(latt[2,:])
-            if not vasp4_compatible:
-                lines += "".join(["%5s" % s for s in p.site_symbols]) + "\n"
-            lines += "".join(["%6d" % x for x in p.natoms]) + "\n"
-            lines += "Direct\n"
-            for site in self.structure:
-                lines += "%10.6f%10.6f%10.6f\n" % tuple(site.frac_coords)
-            lines += "\n"
-            f.write(lines)
-            a = self.dim
-
-            def write_spin(data_type):
-                lines = []
-                count = 0
-                f.write("{} {} {}\n".format(a[0], a[1], a[2]))
-                for (k, j, i) in itertools.product(list(range(a[2])), list(range(a[1])),
-                                                   list(range(a[0]))):
-                    lines.append("%0.11e" % self.data[data_type][i, j, k])
-                    count += 1
-                    if count % 5 == 0:
-                        f.write("".join(lines) + "\n")
-                        lines = []
-                    else:
-                        lines.append(" ")
-                f.write("".join(lines) + "\n")
-
-            write_spin("total")
-            if self.is_spin_polarized:
-                f.write("\n")
-                write_spin("diff")
-
-    def get_integrated_diff(self, ind, radius, nbins=1):
-        """
-        Get integrated difference of atom index ind up to radius. This can be
-        an extremely computationally intensive process, depending on how many
-        grid points are in the VolumetricData.
-
-        Args:
-            ind (int): Index of atom.
-            radius (float): Radius of integration.
-            nbins (int): Number of bins. Defaults to 1. This allows one to
-                obtain the charge integration up to a list of the cumulative
-                charge integration values for radii for [radius/nbins,
-                2 * radius/nbins, ....].
-
-        Returns:
-            Differential integrated charge as a np array of [[radius, value],
-            ...]. Format is for ease of plotting. E.g., plt.plot(data[:,0],
-            data[:,1])
-        """
-        #For non-spin-polarized runs, this is zero by definition.
-        if not self.is_spin_polarized:
-            radii = [radius / nbins * (i + 1) for i in range(nbins)]
-            data = np.zeros((nbins, 2))
-            data[:, 0] = radii
-            return data
-
-        struct = self.structure
-        a = self.dim
-        if ind not in self._distance_matrix or\
-                self._distance_matrix[ind]["max_radius"] < radius:
-            coords = []
-            for (x, y, z) in itertools.product(*[list(range(i)) for i in a]):
-                coords.append([x / a[0], y / a[1], z / a[2]])
-            sites_dist = struct.lattice.get_points_in_sphere(
-                coords, struct[ind].coords, radius)
-            self._distance_matrix[ind] = {"max_radius": radius,
-                                          "data": np.array(sites_dist)}
-
-        data = self._distance_matrix[ind]["data"]
-
-        #Use boolean indexing to find all charges within the desired distance.
-        inds = data[:, 1] <= radius
-        dists = data[inds, 1]
-        data_inds = np.rint(np.mod(list(data[inds, 0]), 1) *
-                            np.tile(a, (len(dists), 1))).astype(int)
-        vals = [self.data["diff"][x, y, z] for x, y, z in data_inds]
-
-        hist, edges = np.histogram(dists, bins=nbins,
-                                   range=[0, radius],
-                                   weights=vals)
-        data = np.zeros((nbins, 2))
-        data[:, 0] = edges[1:]
-        data[:, 1] = [sum(hist[0:i + 1]) / self.ngridpts
-                      for i in range(nbins)]
-        return data
-
-    def get_average_along_axis(self, ind):
-        """
-        Get the averaged total of the volumetric data a certain axis direction.
-        For example, useful for visualizing Hartree Potentials from a LOCPOT
-        file.
-
-        Args:
-            ind (int): Index of axis.
-
-        Returns:
-            Average total along axis
-        """
-        m = self.data["total"]
-        ng = self.dim
-        if ind == 0:
-            total = np.sum(np.sum(m, axis=1), 1)
-        elif ind == 1:
-            total = np.sum(np.sum(m, axis=0), 1)
-        else:
-            total = np.sum(np.sum(m, axis=0), 0)
-        return total / ng[(ind + 1) % 3] / ng[(ind + 2) % 3]
-
-
-class Locpot(VolumetricData):
-    """
-    Simple object for reading a LOCPOT file.
-
-    Args:
-        poscar (Poscar): Poscar object containing structure.
-        data: Actual data.
-    """
-
-    def __init__(self, poscar, data):
-        VolumetricData.__init__(self, poscar.structure, data)
-        self.name = poscar.comment
-
-    @staticmethod
-    def from_file(filename):
-        (poscar, data) = VolumetricData.parse_file(filename)
-        return Locpot(poscar, data)
-
-
-class Chgcar(VolumetricData):
-    """
-    Simple object for reading a CHGCAR file.
-
-    Args:
-        poscar (Poscar): Poscar object containing structure.
-        data: Actual data.
-    """
-
-    def __init__(self, poscar, data):
-        VolumetricData.__init__(self, poscar.structure, data)
-        self.poscar = poscar
-        self.name = poscar.comment
-        self._distance_matrix = {}
-
-    @staticmethod
-    def from_file(filename):
-        (poscar, data) = VolumetricData.parse_file(filename)
-        return Chgcar(poscar, data)
-
-
-class Procar(object):
-    """
-    Object for reading a PROCAR file.
-
-    Args:
-        filename: Name of file containing PROCAR.
-
-    .. attribute:: data
-
-        A nested dict containing the PROCAR data of the form below. It should
-        be noted that VASP uses 1-based indexing for atoms, but this is
-        converted to zero-based indexing in this parser to be consistent with
-        representation of structures in pymatgen::
-
-            {
-                atom_index: {
-                    kpoint_index: {
-                        "bands": {
-                            band_index: {
-                                "p": 0.002,
-                                "s": 0.025,
-                                "d": 0.0
-                            },
-                            ...
-                        },
-                        "weight": 0.03125
-                    },
-                    ...
-            }
-    """
-    def __init__(self, filename):
-        data = defaultdict(dict)
-        headers = None
-        with zopen(filename, "rt") as f:
-            lines = list(clean_lines(f.readlines()))
-            self.name = lines[0]
-            kpointexpr = re.compile("^\s*k-point\s+(\d+).*weight = ([0-9\.]+)")
-            bandexpr = re.compile("^\s*band\s+(\d+)")
-            ionexpr = re.compile("^ion.*")
-            expr = re.compile("^\s*([0-9]+)\s+")
-            dataexpr = re.compile("[\.0-9]+")
-            weight = 0
-            current_kpoint = 0
-            current_band = 0
-            for l in lines:
-                if bandexpr.match(l):
-                    m = bandexpr.match(l)
-                    current_band = int(m.group(1))
-                elif kpointexpr.match(l):
-                    m = kpointexpr.match(l)
-                    current_kpoint = int(m.group(1))
-                    weight = float(m.group(2))
-                elif headers is None and ionexpr.match(l):
-                    headers = l.split()
-                    headers.pop(0)
-                    headers.pop(-1)
-                elif expr.match(l):
-                    linedata = dataexpr.findall(l)
-                    num_data = [float(i) for i in linedata]
-                    #Convert to zero-based indexing for atoms.
-                    index = int(num_data.pop(0)) - 1
-                    num_data.pop(-1)
-                    if current_kpoint not in data[index]:
-                        data[index][current_kpoint] = {"weight": weight,
-                                                       "bands": {}}
-                    data[index][current_kpoint]["bands"][current_band] = \
-                        dict(zip(headers, num_data))
-            self.data = data
-            self._nb_kpoints = len(data[0].keys())
-            self._nb_bands = len(data[0][1]["bands"].keys())
-
-    @property
-    def nb_bands(self):
-        """
-        returns the number of bands in the band structure
-        """
-        return self._nb_bands
-
-    @property
-    def nb_kpoints(self):
-        """
-        Returns the number of k-points in the band structure calculation
-        """
-        return self._nb_kpoints
-
-    def get_projection_on_elements(self, structure):
-        """
-        Method returning a dictionary of projections on elements.
-        Spin polarized calculation are not supported.
-
-        Args:
-            structure (Structure): Input structure.
-
-        Returns:
-            a dictionary in the {Spin.up:[k index][b index][{Element:values}]]
-        """
-        dico = {Spin.up: []}
-        dico[Spin.up] = [[defaultdict(float)
-                          for i in range(self._nb_kpoints)]
-                         for j in range(self.nb_bands)]
-
-        for iat in self.data:
-            name = structure.species[iat].symbol
-            for k in self.data[iat]:
-                for b in self.data[iat][k]["bands"]:
-                    dico[Spin.up][b-1][k-1][name] = \
-                        sum(self.data[iat][k]["bands"][b].values())
-
-        return dico
-
-    def get_occupation(self, atom_index, orbital):
-        """
-        Returns the occupation for a particular orbital of a particular atom.
-
-        Args:
-            atom_num (int): Index of atom in the PROCAR. It should be noted
-                that VASP uses 1-based indexing for atoms, but this is
-                converted to 0-based indexing in this parser to be
-                consistent with representation of structures in pymatgen.
-            orbital (str): An orbital. If it is a single character, e.g., s,
-                p, d or f, the sum of all s-type, p-type, d-type or f-type
-                orbitals occupations are returned respectively. If it is a
-                specific orbital, e.g., px, dxy, etc., only the occupation
-                of that orbital is returned.
-
-        Returns:
-            Sum occupation of orbital of atom.
-        """
-        total = 0
-        found = False
-        for kpoint, d in self.data[atom_index].items():
-            wt = d["weight"]
-            for band, dd in d["bands"].items():
-                for orb, v in dd.items():
-                    if orb.startswith(orbital):
-                        found = True
-                        total += v * wt
-        if not found:
-            raise ValueError("Invalid orbital {}".format(orbital))
-        return total
-
-
-class Oszicar(object):
-    """
-    A basic parser for an OSZICAR output from VASP.  In general, while the
-    OSZICAR is useful for a quick look at the output from a VASP run, we
-    recommend that you use the Vasprun parser instead, which gives far richer
-    information about a run.
-
-    Args:
-        filename (str): Filename of file to parse
-
-    .. attribute:: electronic_steps
-
-            All electronic steps as a list of list of dict. e.g.,
-            [[{"rms": 160.0, "E": 4507.24605593, "dE": 4507.2, "N": 1,
-            "deps": -17777.0, "ncg": 16576}, ...], [....]
-            where electronic_steps[index] refers the list of electronic steps
-            in one ionic_step, electronic_steps[index][subindex] refers to a
-            particular electronic step at subindex in ionic step at index. The
-            dict of properties depends on the type of VASP run, but in general,
-            "E", "dE" and "rms" should be present in almost all runs.
-
-    .. attribute:: ionic_steps:
-
-            All ionic_steps as a list of dict, e.g.,
-            [{"dE": -526.36, "E0": -526.36024, "mag": 0.0, "F": -526.36024},
-            ...]
-            This is the typical output from VASP at the end of each ionic step.
-    """
-
-    def __init__(self, filename):
-        electronic_steps = []
-        ionic_steps = []
-        ionic_pattern = re.compile("(\d+)\s+F=\s*([\d\-\.E\+]+)\s+"
-                                   "E0=\s*([\d\-\.E\+]+)\s+"
-                                   "d\s*E\s*=\s*([\d\-\.E\+]+)$")
-        ionic_mag_pattern = re.compile("(\d+)\s+F=\s*([\d\-\.E\+]+)\s+"
-                                       "E0=\s*([\d\-\.E\+]+)\s+"
-                                       "d\s*E\s*=\s*([\d\-\.E\+]+)\s+"
-                                       "mag=\s*([\d\-\.E\+]+)")
-        ionic_MD_pattern = re.compile("(\d+)\s+T=\s*([\d\-\.E\+]+)\s+"
-                                      "E=\s*([\d\-\.E\+]+)\s+"
-                                      "F=\s*([\d\-\.E\+]+)\s+"
-                                      "E0=\s*([\d\-\.E\+]+)\s+"
-                                      "EK=\s*([\d\-\.E\+]+)\s+"
-                                      "SP=\s*([\d\-\.E\+]+)\s+"
-                                      "SK=\s*([\d\-\.E\+]+)")
-        electronic_pattern = re.compile("\s*\w+\s*:(.*)")
-
-        def smart_convert(header, num):
-            try:
-                if header == "N" or header == "ncg":
-                    v = int(num)
-                    return v
-                v = float(num)
-                return v
-            except ValueError:
-                return "--"
-
-        header = []
-        with zopen(filename, "rt") as fid:
-            for line in fid:
-                line = line.strip()
-                m = electronic_pattern.match(line)
-                if m:
-                    toks = m.group(1).split()
-                    data = {header[i]: smart_convert(header[i], toks[i])
-                            for i in range(len(toks))}
-                    if toks[0] == "1":
-                        electronic_steps.append([data])
-                    else:
-                        electronic_steps[-1].append(data)
-                elif ionic_pattern.match(line.strip()):
-                    m = ionic_pattern.match(line.strip())
-                    ionic_steps.append({"F": float(m.group(2)),
-                                        "E0": float(m.group(3)),
-                                        "dE": float(m.group(4))})
-                elif ionic_mag_pattern.match(line.strip()):
-                    m = ionic_mag_pattern.match(line.strip())
-                    ionic_steps.append({"F": float(m.group(2)),
-                                        "E0": float(m.group(3)),
-                                        "dE": float(m.group(4)),
-                                        "mag": float(m.group(5))})
-                elif ionic_MD_pattern.match(line.strip()):
-                    m = ionic_MD_pattern.match(line.strip())
-                    ionic_steps.append({"T": float(m.group(2)),
-                                        "E": float(m.group(3)),
-                                        "F": float(m.group(4)),
-                                        "E0": float(m.group(5)),
-                                        "EK": float(m.group(6)),
-                                        "SP": float(m.group(7)),
-                                        "SK": float(m.group(8))})
-                elif re.match("^\s*N\s+E\s*", line):
-                    header = line.strip().replace("d eps", "deps").split()
-        self.electronic_steps = electronic_steps
-        self.ionic_steps = ionic_steps
-
-    @property
-    def all_energies(self):
-        """
-        Compilation of all energies from all electronic steps and ionic steps
-        as a tuple of list of energies, e.g.,
-        ((4507.24605593, 143.824705755, -512.073149912, ...), ...)
-        """
-        all_energies = []
-        for i in range(len(self.electronic_steps)):
-            energies = [step["E"] for step in self.electronic_steps[i]]
-            energies.append(self.ionic_steps[i]["F"])
-            all_energies.append(tuple(energies))
-        return tuple(all_energies)
-
-    @property
-    @unitized("eV")
-    def final_energy(self):
-        """
-        Final energy from run.
-        """
-        return self.ionic_steps[-1]["E0"]
-
-    def as_dict(self):
-        return {"electronic_steps": self.electronic_steps,
-                "ionic_steps": self.ionic_steps}
-
-
-class VaspParserError(Exception):
-    """
-    Exception class for VASP parsing.
-    """
-    pass
-
-
-def get_band_structure_from_vasp_multiple_branches(dir_name, efermi=None,
-                                                   projections=False):
-    """
-    This method is used to get band structure info from a VASP directory. It
-    takes into account that the run can be divided in several branches named
-    "branch_x". If the run has not been divided in branches the method will
-    turn to parsing vasprun.xml directly.
-
-    The method returns None is there"s a parsing error
-
-    Args:
-        dir_name: Directory containing all bandstructure runs.
-        efermi: Efermi for bandstructure.
-        projections: True if you want to get the data on site projections if
-            any. Note that this is sometimes very large
-
-    Returns:
-        A BandStructure Object
-    """
-    #ToDo: Add better error handling!!!
-    if os.path.exists(os.path.join(dir_name, "branch_0")):
-        #get all branch dir names
-        branch_dir_names = [os.path.abspath(d)
-                            for d in glob.glob("{i}/branch_*"
-                                               .format(i=dir_name))
-                            if os.path.isdir(d)]
-
-        #sort by the directory name (e.g, branch_10)
-        sort_by = lambda x: int(x.split("_")[-1])
-        sorted_branch_dir_names = sorted(branch_dir_names, key=sort_by)
-
-        # populate branches with Bandstructure instances
-        branches = []
-        for dir_name in sorted_branch_dir_names:
-            xml_file = os.path.join(dir_name, "vasprun.xml")
-            if os.path.exists(xml_file):
-                run = Vasprun(xml_file, parse_projected_eigen=projections)
-                branches.append(run.get_band_structure(efermi=efermi))
-            else:
-                # It might be better to throw an exception
-                warnings.warn("Skipping {}. Unable to find {}"
-                              .format(d=dir_name, f=xml_file))
-
-        return get_reconstructed_band_structure(branches, efermi)
-    else:
-        xml_file = os.path.join(dir_name, "vasprun.xml")
-        #Better handling of Errors
-        if os.path.exists(xml_file):
-            return Vasprun(xml_file, parse_projected_eigen=projections)\
-                .get_band_structure(kpoints_filename=None, efermi=efermi)
-        else:
-            return None
-
-
-class Xdatcar(object):
-    """
-    Class representing an XDATCAR file. Only tested with VASP 5.x files.
-
-    .. attribute:: structures
-
-        List of structures parsed from XDATCAR.
-    """
-
-    def __init__(self, filename):
-        """
-        Init a Xdatcar.
-
-        Args:
-            filename (str): Filename of XDATCAR file.
-        """
-        preamble = None
-        coords_str = []
-        structures = []
-        preamble_done = False
-        with zopen(filename, "rt") as f:
-            for l in f:
-                l = l.strip()
-                if preamble is None:
-                    preamble = [l]
-                elif not preamble_done:
-                    if l == "" or "Direct configuration=" in l:
-                        preamble_done = True
-                    else:
-                        preamble.append(l)
-                elif l == "" or "Direct configuration=" in l:
-                    p = Poscar.from_string("\n".join(preamble +
-                                                     ["Direct"] + coords_str))
-                    structures.append(p.structure)
-                    coords_str = []
-                else:
-                    coords_str.append(l)
-        self.structures = structures
-
-
-def get_adjusted_fermi_level(efermi, cbm, band_structure):
-    """
-    When running a band structure computations the fermi level needs to be
-    take from the static run that gave the charge density used for the non-self
-    consistent band structure run. Sometimes this fermi level is however a
-    little too low because of the mismatch between the uniform grid used in
-    the static run and the band structure k-points (e.g., the VBM is on Gamma
-    and the Gamma point is not in the uniform mesh). Here we use a procedure
-    consisting in looking for energy levels higher than the static fermi level
-    (but lower than the LUMO) if any of these levels make the band structure
-    appears insulating and not metallic anymore, we keep this adjusted fermi
-    level. This procedure has shown to detect correctly most insulators.
-
-    Args:
-        efermi (float): Fermi energy of the static run
-        cbm (float): Conduction band minimum of the static run
-        run_bandstructure: a band_structure object
-
-    Returns:
-        a new adjusted fermi level
-    """
-    #make a working copy of band_structure
-    bs_working = BandStructureSymmLine.from_dict(band_structure.as_dict())
-    if bs_working.is_metal():
-        e = efermi
-        while e < cbm:
-            e += 0.01
-            bs_working._efermi = e
-            if not bs_working.is_metal():
-                return e
-    return efermi
-=======
 warnings.warn("pymatgen.io.vaspio.vasp_output has been moved "
               "pymatgen.io.vasp.outputs "
               "This stub will be removed in pymatgen 4.0.")
-from pymatgen.io.vasp.outputs import *
->>>>>>> 1f52176a
+from pymatgen.io.vasp.outputs import *