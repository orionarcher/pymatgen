--- conflicted
+++ resolved
@@ -1635,11 +1635,7 @@
         # return a list of URLs for NoMaD Downloads containing the list of files
         # for every external_id in `task_ids`
         # For reference, please visit https://nomad-lab.eu/prod/rae/api/
-<<<<<<< HEAD
         prefix = "https://nomad-lab.eu/prod/rae/api/repo/?"
-=======
-        prefix = "https://nomad-lab.eu/prod/rae/api/raw/query?"
->>>>>>> 32ed05cb
         if file_patterns is not None:
             for file_pattern in file_patterns:
                 prefix += f"file_pattern={file_pattern}&"
@@ -1674,7 +1670,7 @@
     @staticmethod
     def _check_nomad_exist(url) -> bool:
         response = requests.get(url=url)
-        if response.status_code is not 200:
+        if response.status_code != 200:
             return False
         else:
             content = json.loads(response.text)
