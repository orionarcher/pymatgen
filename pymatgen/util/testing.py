--- conflicted
+++ resolved
@@ -23,9 +23,5 @@
 
     @staticmethod
     def assert_equal(actual, desired, err_msg='', verbose=True):
-<<<<<<< HEAD
-        return nptu.assert_equal(actual, desired, err_msg=err_msg, verbose=verbose)
-=======
-      return nptu.assert_equal(actual, desired, err_msg=err_msg,
-                               verbose=verbose)
->>>>>>> 4b95d652
+        return nptu.assert_equal(actual, desired, err_msg=err_msg,
+                               verbose=verbose)