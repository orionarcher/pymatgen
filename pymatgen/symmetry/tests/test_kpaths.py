# Copyright (c) Pymatgen Development Team.
# Distributed under the terms of the MIT License.


import os
import unittest

from monty.serialization import loadfn

from pymatgen.core.lattice import Lattice
from pymatgen.core.structure import Structure
from pymatgen.symmetry.bandstructure import HighSymmKpath
from pymatgen.util.testing import PymatgenTest

try:
    from seekpath import get_path  # type: ignore
except ImportError:
    get_path = None


class HighSymmKpathTest(PymatgenTest):
    @unittest.skipIf(get_path is None, "No seek path present.")
    def test_kpath_generation(self):
        triclinic = [1, 2]
        monoclinic = range(3, 16)
        orthorhombic = range(16, 75)
        tetragonal = range(75, 143)
        rhombohedral = range(143, 168)
        hexagonal = range(168, 195)
        cubic = range(195, 231)

        species = ["K", "La", "Ti"]
        coords = [[0.345, 5, 0.77298], [0.1345, 5.1, 0.77298], [0.7, 0.8, 0.9]]
        for i in range(230):
            sg_num = i + 1
            if sg_num in triclinic:
                lattice = Lattice(
                    [
                        [3.0233057319441246, 1, 0],
                        [0, 7.9850357844548681, 1],
                        [0, 1.2, 8.1136762279561818],
                    ]
                )
            elif sg_num in monoclinic:
                lattice = Lattice.monoclinic(2, 9, 1, 99)
            elif sg_num in orthorhombic:
                lattice = Lattice.orthorhombic(2, 9, 1)
            elif sg_num in tetragonal:
                lattice = Lattice.tetragonal(2, 9)
            elif sg_num in rhombohedral:
                lattice = Lattice.hexagonal(2, 95)
            elif sg_num in hexagonal:
                lattice = Lattice.hexagonal(2, 9)
            elif sg_num in cubic:
                lattice = Lattice.cubic(2)

            struct = Structure.from_spacegroup(sg_num, lattice, species, coords)

            # Throws error if something doesn't work, causing test to fail.
            kpath = HighSymmKpath(struct, path_type="all")
            _ = kpath.get_kpoints()

    def test_continuous_kpath(self):
<<<<<<< HEAD
        bs = loadfn(
            os.path.join(PymatgenTest.TEST_FILES_DIR, "Cu2O_361_bandstructure.json")
        )
        cont_bs = loadfn(
            os.path.join(
                PymatgenTest.TEST_FILES_DIR, "Cu2O_361_bandstructure_continuous.json.gz"
            )
        )
=======
        bs = loadfn(os.path.join(PymatgenTest.TEST_FILES_DIR, "Cu2O_361_bandstructure.json.gz"))
        cont_bs = loadfn(os.path.join(PymatgenTest.TEST_FILES_DIR, "Cu2O_361_bandstructure_continuous.json.gz"))
>>>>>>> 6f431ad4
        alt_bs = HighSymmKpath(bs.structure).get_continuous_path(bs)

        self.assertEqual(cont_bs.as_dict(), alt_bs.as_dict())
        self.assertEqual(alt_bs.kpoints[0].label, alt_bs.kpoints[-1].label)


if __name__ == "__main__":
    unittest.main()<|MERGE_RESOLUTION|>--- conflicted
+++ resolved
@@ -61,19 +61,8 @@
             _ = kpath.get_kpoints()
 
     def test_continuous_kpath(self):
-<<<<<<< HEAD
-        bs = loadfn(
-            os.path.join(PymatgenTest.TEST_FILES_DIR, "Cu2O_361_bandstructure.json")
-        )
-        cont_bs = loadfn(
-            os.path.join(
-                PymatgenTest.TEST_FILES_DIR, "Cu2O_361_bandstructure_continuous.json.gz"
-            )
-        )
-=======
-        bs = loadfn(os.path.join(PymatgenTest.TEST_FILES_DIR, "Cu2O_361_bandstructure.json.gz"))
+        bs = loadfn(os.path.join(PymatgenTest.TEST_FILES_DIR, "Cu2O_361_bandstructure.json"))
         cont_bs = loadfn(os.path.join(PymatgenTest.TEST_FILES_DIR, "Cu2O_361_bandstructure_continuous.json.gz"))
->>>>>>> 6f431ad4
         alt_bs = HighSymmKpath(bs.structure).get_continuous_path(bs)
 
         self.assertEqual(cont_bs.as_dict(), alt_bs.as_dict())
