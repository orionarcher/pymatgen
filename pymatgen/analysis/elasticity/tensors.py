--- conflicted
+++ resolved
@@ -303,17 +303,6 @@
                 tensor to be converted to the IEEE standard
         """
 
-<<<<<<< HEAD
-
-=======
-        def get_uvec(v):
-            """ Gets a unit vector parallel to input vector"""
-            l = np.linalg.norm(v)
-            if l < 1e-8:
-                return v
-            return v / l
->>>>>>> 270bfce1
-
         # Check conventional setting:
         sga = SpacegroupAnalyzer(structure)
         dataset = sga.get_symmetry_dataset()
