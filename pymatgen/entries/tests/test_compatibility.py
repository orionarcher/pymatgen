# coding: utf-8

from __future__ import division, unicode_literals

"""
Created on Mar 19, 2012
"""


__author__ = "Shyue Ping Ong, Stephen Dacek"
__copyright__ = "Copyright 2012, The Materials Project"
__version__ = "0.1"
__maintainer__ = "Shyue Ping Ong"
__email__ = "shyuep@gmail.com"
__date__ = "Mar 19, 2012"

import os
import unittest

from pymatgen.entries.compatibility import MaterialsProjectCompatibility, \
    MITCompatibility, AqueousCorrection, MITAqueousCompatibility, MaterialsProjectAqueousCompatibility
from pymatgen.entries.computed_entries import ComputedEntry, \
    ComputedStructureEntry
from pymatgen import Composition, Lattice, Structure, Element


class MaterialsProjectCompatibilityTest(unittest.TestCase):

    def setUp(self):
        self.entry1 = ComputedEntry(
            'Fe2O3', -1, 0.0,
            parameters={'is_hubbard': True, 'hubbards': {'Fe': 5.3, 'O': 0},
                        'run_type': 'GGA+U',
                        'potcar_spec': [{'symbol':'PAW_PBE Fe_pv 06Sep2000',
                                         'hash': '994537de5c4122b7f1b77fb604476db4'},
                                        {'symbol': 'PAW_PBE O 08Apr2002',
                                         'hash': '7af704ddff29da5354831c4609f1cbc5'}]})
        self.entry2 = ComputedEntry(
            'Fe3O4', -2, 0.0,
            parameters={'is_hubbard': True, 'hubbards': {'Fe': 5.3, 'O': 0},
                        'run_type': 'GGA+U',
                        'potcar_spec': [{'symbol':'PAW_PBE Fe_pv 06Sep2000',
                                         'hash': '994537de5c4122b7f1b77fb604476db4'},
                                        {'symbol': 'PAW_PBE O 08Apr2002',
                                         'hash': '7af704ddff29da5354831c4609f1cbc5'}]})
        self.entry3 = ComputedEntry(
            'FeO', -2, 0.0,
            parameters={'is_hubbard': True, 'hubbards': {'Fe': 4.3, 'O': 0},
                        'run_type': 'GGA+U',
                        'potcar_spec': [{'symbol':'PAW_PBE Fe_pv 06Sep2000',
                                         'hash': '994537de5c4122b7f1b77fb604476db4'},
                                        {'symbol': 'PAW_PBE O 08Apr2002',
                                         'hash': '7af704ddff29da5354831c4609f1cbc5'}]})

        self.compat = MaterialsProjectCompatibility(check_potcar_hash=True)
        self.ggacompat = MaterialsProjectCompatibility("GGA", check_potcar_hash=True)

    def test_process_entry(self):
        #Correct parameters
        self.assertIsNotNone(self.compat.process_entry(self.entry1))
        self.assertIsNone(self.ggacompat.process_entry(self.entry1))

        #Correct parameters
        entry = ComputedEntry(
            'Fe2O3', -1, 0.0,
            parameters={'is_hubbard': False, "hubbards": {}, 'run_type': 'GGA',
                        'potcar_spec': [{'symbol':'PAW_PBE Fe_pv 06Sep2000',
                                         'hash': '994537de5c4122b7f1b77fb604476db4'},
                                        {'symbol': 'PAW_PBE O 08Apr2002',
                                         'hash': '7af704ddff29da5354831c4609f1cbc5'}]})
        self.assertIsNone(self.compat.process_entry(entry))
        self.assertIsNotNone(self.ggacompat.process_entry(entry))

        entry = ComputedEntry(
            'Fe2O3', -1, 0.0,
            parameters={'is_hubbard': True, 'hubbards': {'Fe': 5.3, 'O': 0},
                        'run_type': 'GGA+U',
                        'potcar_spec': [{'symbol':'PAW_PBE Fe_pv 06Sep2000',
                                         'hash': '994537de5c4122b7f1b77fb604476db4'},
                                        {'symbol': 'PAW_PBE O 08Apr2002',
                                         'hash': '7af704ddff29da5354831c4609f1cbc5'}]})
        self.assertIsNotNone(self.compat.process_entry(entry))

    def test_correction_values(self):
        #test_corrections
        self.assertAlmostEqual(self.compat.process_entry(self.entry1).correction,
                               - 2.733 * 2 - 0.70229 * 3)

        entry = ComputedEntry(
            'FeF3', -2, 0.0,
            parameters={'is_hubbard': True, 'hubbards': {'Fe': 5.3, 'F': 0},
                        'run_type': 'GGA+U',
                        'potcar_spec': [{'symbol':'PAW_PBE Fe_pv 06Sep2000',
                                         'hash': '994537de5c4122b7f1b77fb604476db4'},
                                        {'symbol': 'PAW_PBE F 08Apr2002',
                                         'hash': '9b0fd56137ce81cfee1eb63a8901c66c'}]})
        self.assertIsNotNone(self.compat.process_entry(entry))

        #Check actual correction
        self.assertAlmostEqual(self.compat.process_entry(entry).correction, -2.733)

    def test_U_values(self):
        #Wrong U value
        entry = ComputedEntry(
            'Fe2O3', -1, 0.0,
            parameters={'is_hubbard': True,
                        'hubbards': {'Fe': 5.2, 'O': 0}, 'run_type': 'GGA+U',
                        'potcar_spec': [{'symbol':'PAW_PBE Fe_pv 06Sep2000',
                                         'hash': '994537de5c4122b7f1b77fb604476db4'},
                                        {'symbol': 'PAW_PBE O 08Apr2002',
                                         'hash': '7af704ddff29da5354831c4609f1cbc5'}]})
        self.assertIsNone(self.compat.process_entry(entry))

        #GGA run of U
        entry = ComputedEntry(
            'Fe2O3', -1, 0.0,
            parameters={'is_hubbard': False, 'hubbards': None,
                        'run_type': 'GGA',
                        'potcar_spec': [{'symbol':'PAW_PBE Fe_pv 06Sep2000',
                                         'hash': '994537de5c4122b7f1b77fb604476db4'},
                                        {'symbol': 'PAW_PBE O 08Apr2002',
                                         'hash': '7af704ddff29da5354831c4609f1cbc5'}]})
        self.assertIsNone(self.compat.process_entry(entry))

        #GGA+U run of non-U
        entry = ComputedEntry(
            'Al2O3', -1, 0.0,
            parameters={'is_hubbard': True, 'hubbards': {'Al': 5.3, 'O': 0},
                        'run_type': 'GGA+U',
                        'potcar_spec': [{'symbol': 'PAW_PBE Al 06Sep2000',
                                         'hash': '805c888bbd2793e462311f6a20d873d9'},
                                           {'symbol': 'PAW_PBE O 08Apr2002',
                                         'hash': '7af704ddff29da5354831c4609f1cbc5'}]})
        self.assertIsNone(self.compat.process_entry(entry))

        #Materials project should not have a U for sulfides
        entry = ComputedEntry(
            'FeS2', -2, 0.0,
            parameters={'is_hubbard': True, 'hubbards': {'Fe': 5.3, 'S': 0},
                        'run_type': 'GGA+U',
                        'potcar_spec': [{'symbol':'PAW_PBE Fe_pv 06Sep2000',
                                            'hash': '994537de5c4122b7f1b77fb604476db4'},
                                           {"symbol": 'PAW_PBE S 08Apr2002',
                                            'hash': "f7f8e4a74a6cbb8d63e41f4373b54df2"}]})
        self.assertIsNone(self.compat.process_entry(entry))

    def test_wrong_psp(self):
        #Wrong psp
        entry = ComputedEntry(
            'Fe2O3', -1, 0.0,
            parameters={'is_hubbard': True, 'hubbards': {'Fe': 5.3, 'O': 0},
                        'run_type': 'GGA+U',
                        'potcar_spec': [{'symbol':'PAW_PBE Fe 06Sep2000',
                                         'hash': 'e0051a21ce51eb34a52e9153c17aa32d'},
                                        {'symbol': 'PAW_PBE O 08Apr2002',
                                         'hash': '7af704ddff29da5354831c4609f1cbc5'}]})
        self.assertIsNone(self.compat.process_entry(entry))

    def test_element_processing(self):
        entry = ComputedEntry(
            'O', -1, 0.0,
            parameters={'is_hubbard': False, 'hubbards': {},
                        'potcar_spec': [{'symbol': 'PAW_PBE O 08Apr2002',
                                         'hash': '7af704ddff29da5354831c4609f1cbc5'}],
                        'run_type': 'GGA'})
        entry = self.compat.process_entry(entry)
#        self.assertEqual(entry.entry_id, -8)
        self.assertAlmostEqual(entry.energy, -1)
        self.assertAlmostEqual(self.ggacompat.process_entry(entry).energy,
                               -1)

    def test_get_corrections_dict(self):
        compat = MaterialsProjectCompatibility(check_potcar_hash=True)
        ggacompat = MaterialsProjectCompatibility("GGA", check_potcar_hash=True)

        #Correct parameters
        entry = ComputedEntry(
            'Fe2O3', -1, 0.0,
            parameters={'is_hubbard': True, 'hubbards': {'Fe': 5.3, 'O': 0},
                        'run_type': 'GGA+U',
                        'potcar_spec': [{'symbol':'PAW_PBE Fe_pv 06Sep2000',
                                            'hash': '994537de5c4122b7f1b77fb604476db4'},
                                           {'symbol': 'PAW_PBE O 08Apr2002',
                                            'hash': "7af704ddff29da5354831c4609f1cbc5"}]})
        c = compat.get_corrections_dict(entry)

        self.assertAlmostEqual(c["MP Gas Correction"], -2.10687)
        self.assertAlmostEqual(c["MP Advanced Correction"], -5.466)

        entry.parameters["is_hubbard"] = False
        del entry.parameters["hubbards"]
        c = ggacompat.get_corrections_dict(entry)
        self.assertNotIn("MP Advanced Correction", c)

    def test_process_entries(self):
        entries = self.compat.process_entries([self.entry1,
                                               self.entry2,
                                               self.entry3])
        self.assertEqual(len(entries), 2)

    def test_wrong_hash(self):
        #Correct parameters
        entry = ComputedEntry(
            'Fe2O3', -1, 0.0,
            parameters={'is_hubbard': True, 'hubbards': {'Fe': 5.3, 'O': 0},
                        'run_type': 'GGA+U',
                        'potcar_spec': [{'symbol':'PAW_PBE Fe_pv 06Sep2000',
                                            'hash': '994537de5c4122b7f1b77fb604476db4'},
                                           {'symbol': 'PAW_PBE O 08Apr2002',
                                            'hash': "7af704ddff29da5354831c4609f1cbc5"}]})
        self.assertEqual(self.compat.process_entry(entry), entry)
        #Wrong Hash for O
        entry = ComputedEntry(
            'Fe2O3', -1, 0.0,
            parameters={'is_hubbard': True, 'hubbards': {'Fe': 5.3, 'O': 0},
                        'run_type': 'GGA+U',
                        'potcar_spec': [{'symbol':'PAW_PBE Fe_pv 06Sep2000',
                                            'hash': '994537de5c4122b7f1b77fb604476db4'},
                                           {'symbol': 'PAW_PBE O 08Apr2002',
                                            'hash': "WRONGHASH"}]})
        self.assertIsNone(self.compat.process_entry(entry))


class MITCompatibilityTest(unittest.TestCase):

    def setUp(self):
        self.compat = MITCompatibility(check_potcar_hash=True)
        self.ggacompat = MITCompatibility("GGA", check_potcar_hash=True)
        self.entry_O = ComputedEntry(
            'Fe2O3', -1, 0.0,
            parameters={'is_hubbard': True,
                        'hubbards': {'Fe': 4.0, 'O': 0},
                        'run_type': 'GGA+U',
                        'potcar_spec': [{'symbol':'PAW_PBE Fe 06Sep2000',
                                         'hash': 'e0051a21ce51eb34a52e9153c17aa32d'},
                                        {'symbol': 'PAW_PBE O 08Apr2002',
                                         'hash': '7af704ddff29da5354831c4609f1cbc5'}]})

        self.entry_F = ComputedEntry(
            'FeF3', -2, 0.0,
            parameters={'is_hubbard': True,
                        'hubbards': {'Fe': 4.0, 'F': 0},
                        'run_type': 'GGA+U',
                        'potcar_spec': [{'symbol':'PAW_PBE Fe 06Sep2000',
                                         'hash': 'e0051a21ce51eb34a52e9153c17aa32d'},
                                        {'symbol': 'PAW_PBE F 08Apr2002',
                                         'hash': '9b0fd56137ce81cfee1eb63a8901c66c'}]})
        self.entry_S = ComputedEntry(
            'FeS2', -2, 0.0,
            parameters={'is_hubbard': True,
                        'hubbards': {'Fe': 1.9, 'S': 0},
                        'run_type': 'GGA+U',
                        'potcar_spec': [{'symbol':'PAW_PBE Fe 06Sep2000',
                                            'hash': 'e0051a21ce51eb34a52e9153c17aa32d'},
                                           {'symbol': 'PAW_PBE S 08Apr2002',
                                            'hash': 'f7f8e4a74a6cbb8d63e41f4373b54df2'}]})

    def test_process_entry(self):
        #Correct parameters
        self.assertIsNotNone(self.compat.process_entry(self.entry_O))
        self.assertIsNotNone(self.compat.process_entry(self.entry_F))

    def test_correction_value(self):
        #Check actual correction
        self.assertAlmostEqual(self.compat.process_entry(self.entry_O).correction,
                               - 1.723 * 2 -0.66975*3)
        self.assertAlmostEqual(self.compat.process_entry(self.entry_F).correction, -1.723)
        self.assertAlmostEqual(self.compat.process_entry(self.entry_S).correction, -1.113)

    def test_U_value(self):
        # MIT should have a U value for Fe containing sulfides
        self.assertIsNotNone(self.compat.process_entry(self.entry_S))

        # MIT should not have a U value for Ni containing sulfides
        entry = ComputedEntry(
            'NiS2', -2, 0.0,
            parameters={'is_hubbard': True,
                        'hubbards': {'Ni': 1.9, 'S': 0},
                        'run_type': 'GGA+U',
                        'potcar_spec': [{'symbol':'PAW_PBE Ni 06Sep2000',
                                            'hash': '6aa314a5314ececec9e6f32bd9a47a67'},
                                           {'symbol': 'PAW_PBE S 08Apr2002',
                                            'hash': 'f7f8e4a74a6cbb8d63e41f4373b54df2'}]})

        self.assertIsNone(self.compat.process_entry(entry))

        entry = ComputedEntry(
            'NiS2', -2, 0.0,
            parameters={'is_hubbard': True,
                        'hubbards': None,
                        'run_type': 'GGA',
                        'potcar_spec': [{'symbol':'PAW_PBE Ni 06Sep2000',
                                            'hash': '6aa314a5314ececec9e6f32bd9a47a67'},
                                           {'symbol': 'PAW_PBE S 08Apr2002',
                                            'hash': 'f7f8e4a74a6cbb8d63e41f4373b54df2'}]})

        self.assertIsNotNone(self.ggacompat.process_entry(entry))

    def test_wrong_U_value(self):
        #Wrong U value
        entry = ComputedEntry(
            'Fe2O3', -1, 0.0,
            parameters={'is_hubbard': True,
                        'hubbards': {'Fe': 5.2, 'O': 0},
                        'run_type': 'GGA+U',
                        'potcar_spec': [{'symbol':'PAW_PBE Fe 06Sep2000',
                                         'hash': 'e0051a21ce51eb34a52e9153c17aa32d'},
                                        {'symbol': 'PAW_PBE O 08Apr2002',
                                         'hash': '7af704ddff29da5354831c4609f1cbc5'}]})

        self.assertIsNone(self.compat.process_entry(entry))

        #GGA run
        entry = ComputedEntry(
            'Fe2O3', -1, 0.0,
            parameters={'is_hubbard': False,
                        'hubbards': None,
                        'run_type': 'GGA',
                        'potcar_spec': [{'symbol':'PAW_PBE Fe 06Sep2000',
                                         'hash': 'e0051a21ce51eb34a52e9153c17aa32d'},
                                        {'symbol': 'PAW_PBE O 08Apr2002',
                                         'hash': '7af704ddff29da5354831c4609f1cbc5'}]})
        self.assertIsNone(self.compat.process_entry(entry))
        self.assertIsNotNone(self.ggacompat.process_entry(entry))

    def test_wrong_psp(self):
        #Wrong psp
        entry = ComputedEntry(
            'Fe2O3', -1, 0.0,
            parameters={'is_hubbard': True,
                        'hubbards': {'Fe': 4.0, 'O': 0},
                        'run_type': 'GGA+U',
                        'potcar_spec': [{'symbol':'PAW_PBE Fe_pv 06Sep2000',
                                         'hash': '994537de5c4122b7f1b77fb604476db4'},
                                        {'symbol': 'PAW_PBE O 08Apr2002',
                                         'hash': '7af704ddff29da5354831c4609f1cbc5'}]})
        self.assertIsNone(self.compat.process_entry(entry))

    def test_element_processing(self):
        #Testing processing of elements.
        entry = ComputedEntry(
            'O', -1, 0.0,
            parameters={'is_hubbard': False, 'hubbards': {},
                        'potcar_spec': [{'symbol': 'PAW_PBE O 08Apr2002',
                                         'hash': '7af704ddff29da5354831c4609f1cbc5'}],
                        'run_type': 'GGA'})
        entry = self.compat.process_entry(entry)
        self.assertAlmostEqual(entry.energy, -1)

<<<<<<< HEAD
    def test_same_potcar_symbol(self):
        # Same symbol different hash thus a different potcar
        #Correct Hash Correct Symbol
        entry = ComputedEntry(
            'Fe2O3', -1, 0.0,
            parameters={'is_hubbard': True,
                        'hubbards': {'Fe': 4.0, 'O': 0},
                        'run_type': 'GGA+U',
                        'potcar_spec': [{'symbol':'PAW_PBE Fe 06Sep2000',
                                         'hash': 'e0051a21ce51eb34a52e9153c17aa32d'},
                                        {'symbol': 'PAW_PBE O 08Apr2002',
                                         'hash': '7af704ddff29da5354831c4609f1cbc5'}]})
        #Incorrect Hash Correct Symbol
        entry2 = ComputedEntry(
            'Fe2O3', -1, 0.0,
            parameters={'is_hubbard': True,
                        'hubbards': {'Fe': 4.0, 'O': 0},
                        'run_type': 'GGA+U',
                        'potcar_spec': [{'symbol':'PAW_PBE Fe 06Sep2000',
                                         'hash': 'DifferentHash'},
                                        {'symbol': 'PAW_PBE O 08Apr2002',
                                         'hash': '7af704ddff29da5354831c4609f1cbc5'}]})

        compat = MITCompatibility()
        self.assertEqual(len(compat.process_entries([entry, entry2])), 2)
        self.assertEqual(len(self.compat.process_entries([entry, entry2])), 1)

    def test_revert_to_symbols(self):
        #Test that you can revert to potcar_symbols if potcar_spec is not present
        compat = MITCompatibility()
        entry = ComputedEntry(
            'Fe2O3', -1, 0.0,
            parameters={'is_hubbard': True,
                        'hubbards': {'Fe': 4.0, 'O': 0},
                        'run_type': 'GGA+U',
                        'potcar_symbols': ['PAW_PBE Fe 06Sep2000', 'PAW_PBE O 08Apr2002']})

        self.assertIsNotNone(compat.process_entry(entry))
        #raise if check_potcar_hash is set
        self.assertRaises(ValueError, self.compat.process_entry, entry)

=======
    def test_potcar_doenst_match_structure(self):

        compat = MITCompatibility()
        entry = ComputedEntry(
            'Li2O3', -1, 0.0,
            parameters={'is_hubbard': True,
                        'hubbards': {'Fe': 4.0, 'O': 0},
                        'run_type': 'GGA+U',
                        'potcar_symbols': ['PAW_PBE Fe_pv 06Sep2000',
                                           'PAW_PBE O 08Apr2002']})

        self.assertIsNone(compat.process_entry(entry))
>>>>>>> 46d3e229

class OxideTypeCorrectionTest(unittest.TestCase):

    def setUp(self):
        self.compat = MITCompatibility(check_potcar_hash=True)

    def test_no_struct_compat(self):
        lio2_entry_nostruct = ComputedEntry(Composition("Li2O4"), -3,
                                            data={"oxide_type": "superoxide"},
                                            parameters={'is_hubbard': False,
                                          'hubbards': None,
                                          'run_type': 'GGA',
<<<<<<< HEAD
                        'potcar_spec': [{'symbol':'PAW_PBE Li 17Jan2003',
                                         'hash': '9658a0ffb28da97ee7b36709966a0d1c'},
                                        {'symbol': 'PAW_PBE O 08Apr2002',
                                         'hash': '7af704ddff29da5354831c4609f1cbc5'}]})
=======
                                          'potcar_symbols':
        ['PAW_PBE Li 06Sep2000', 'PAW_PBE O 08Apr2002']})
>>>>>>> 46d3e229
        lio2_entry_corrected = self.compat.process_entry(lio2_entry_nostruct)
        self.assertAlmostEqual(lio2_entry_corrected.energy, -3 - 0.13893*4, 4)

    def test_process_entry_superoxide(self):
        el_li = Element("Li")
        el_o = Element("O")
        latt = Lattice([[3.985034, 0.0, 0.0],
                        [0.0, 4.881506, 0.0],
                        [0.0, 0.0, 2.959824]])
        elts = [el_li, el_li, el_o, el_o, el_o, el_o]
        coords = list()
        coords.append([0.500000, 0.500000, 0.500000])
        coords.append([0.0, 0.0, 0.0])
        coords.append([0.632568, 0.085090, 0.500000])
        coords.append([0.367432, 0.914910, 0.500000])
        coords.append([0.132568, 0.414910, 0.000000])
        coords.append([0.867432, 0.585090, 0.000000])
        struct = Structure(latt, elts, coords)
        lio2_entry = ComputedStructureEntry(struct, -3,
                                            parameters={'is_hubbard': False,
                                          'hubbards': None,
                                          'run_type': 'GGA',
<<<<<<< HEAD
                        'potcar_spec': [{'symbol':'PAW_PBE Li 17Jan2003',
                                         'hash': '9658a0ffb28da97ee7b36709966a0d1c'},
                                        {'symbol': 'PAW_PBE O 08Apr2002',
                                         'hash': '7af704ddff29da5354831c4609f1cbc5'}]})
=======
                                          'potcar_symbols':
        ['PAW_PBE Li 06Sep2000', 'PAW_PBE O 08Apr2002']})
>>>>>>> 46d3e229
        lio2_entry_corrected = self.compat.process_entry(lio2_entry)
        self.assertAlmostEqual(lio2_entry_corrected.energy, -3 -0.13893*4, 4)

    def test_process_entry_peroxide(self):
        latt = Lattice.from_parameters(3.159597, 3.159572, 7.685205, 89.999884, 89.999674, 60.000510)
        el_li = Element("Li")
        el_o = Element("O")
        elts = [el_li, el_li, el_li, el_li, el_o, el_o, el_o, el_o]
        coords = [[0.666656, 0.666705, 0.750001],
                  [0.333342, 0.333378, 0.250001],
                  [0.000001, 0.000041, 0.500001],
                  [0.000001, 0.000021, 0.000001],
                  [0.333347, 0.333332, 0.649191],
                  [0.333322, 0.333353, 0.850803],
                  [0.666666, 0.666686, 0.350813],
                  [0.666665, 0.666684, 0.149189]]
        struct = Structure(latt, elts, coords)
        li2o2_entry = ComputedStructureEntry(struct, -3,
                                            parameters={'is_hubbard': False,
                                          'hubbards': None,
                                          'run_type': 'GGA',
<<<<<<< HEAD
                        'potcar_spec': [{'symbol':'PAW_PBE Li 17Jan2003',
                                         'hash': '9658a0ffb28da97ee7b36709966a0d1c'},
                                        {'symbol': 'PAW_PBE O 08Apr2002',
                                         'hash': '7af704ddff29da5354831c4609f1cbc5'}]})
=======
                                          'potcar_symbols':
        ['PAW_PBE Li 06Sep2000', 'PAW_PBE O 08Apr2002']})
>>>>>>> 46d3e229
        li2o2_entry_corrected = self.compat.process_entry(li2o2_entry)
        self.assertAlmostEqual(li2o2_entry_corrected.energy, -3 - 0.44317 * 4, 4)

    def test_process_entry_ozonide(self):
        el_li = Element("Li")
        el_o = Element("O")
        elts = [el_li, el_o, el_o, el_o]
        latt = Lattice.from_parameters(3.999911, 3.999911, 3.999911,
                                       133.847504, 102.228244, 95.477342)
        coords = [[0.513004, 0.513004, 1.000000],
                  [0.017616, 0.017616, 0.000000],
                  [0.649993, 0.874790, 0.775203],
                  [0.099587, 0.874790, 0.224797]]
        struct = Structure(latt, elts, coords)
        lio3_entry = ComputedStructureEntry(struct, -3,
                                            parameters={'is_hubbard': False,
                                          'hubbards': None,
                                          'run_type': 'GGA',
<<<<<<< HEAD
                        'potcar_spec': [{'symbol':'PAW_PBE Li 17Jan2003',
                                         'hash': '9658a0ffb28da97ee7b36709966a0d1c'},
                                        {'symbol': 'PAW_PBE O 08Apr2002',
                                         'hash': '7af704ddff29da5354831c4609f1cbc5'}]})
=======
                                          'potcar_symbols':
        ['PAW_PBE Li 06Sep2000', 'PAW_PBE O 08Apr2002']})
>>>>>>> 46d3e229
        lio3_entry_corrected = self.compat.process_entry(lio3_entry)
        self.assertAlmostEqual(lio3_entry_corrected.energy, -3.0)

    def test_process_entry_oxide(self):
        el_li = Element("Li")
        el_o = Element("O")
        elts = [el_li, el_li, el_o]
        latt = Lattice.from_parameters(3.278, 3.278, 3.278,
                                       60, 60, 60)
        coords = [[0.25, 0.25, 0.25],
                  [0.75, 0.75, 0.75],
                  [0.0, 0.0, 0.0]]
        struct = Structure(latt, elts, coords)
        li2o_entry = ComputedStructureEntry(struct, -3,
                                            parameters={'is_hubbard': False,
                                          'hubbards': None,
                                          'run_type': 'GGA',
<<<<<<< HEAD
                        'potcar_spec': [{'symbol':'PAW_PBE Li 17Jan2003',
                                         'hash': '9658a0ffb28da97ee7b36709966a0d1c'},
                                        {'symbol': 'PAW_PBE O 08Apr2002',
                                         'hash': '7af704ddff29da5354831c4609f1cbc5'}]})
=======
                                          'potcar_symbols':
        ['PAW_PBE Li 06Sep2000', 'PAW_PBE O 08Apr2002']})
>>>>>>> 46d3e229
        li2o_entry_corrected = self.compat.process_entry(li2o_entry)
        self.assertAlmostEqual(li2o_entry_corrected.energy, -3.0 -0.66975, 4)


class OxideTypeCorrectionNoPeroxideCorrTest(unittest.TestCase):

    def setUp(self):
        self.compat = MITCompatibility(correct_peroxide=False)

    def test_oxide_energy_corr(self):
        el_li = Element("Li")
        el_o = Element("O")
        elts = [el_li, el_li, el_o]
        latt = Lattice.from_parameters(3.278, 3.278, 3.278,
                                       60, 60, 60)
        coords = [[0.25, 0.25, 0.25],
                  [0.75, 0.75, 0.75],
                  [0.0, 0.0, 0.0]]
        struct = Structure(latt, elts, coords)
        li2o_entry = ComputedStructureEntry(struct, -3,
                                            parameters={'is_hubbard': False,
                                          'hubbards': None,
                                          'run_type': 'GGA',
<<<<<<< HEAD
                        'potcar_spec': [{'symbol':'PAW_PBE Li 17Jan2003',
                                         'hash': '9658a0ffb28da97ee7b36709966a0d1c'},
                                        {'symbol': 'PAW_PBE O 08Apr2002',
                                         'hash': '7af704ddff29da5354831c4609f1cbc5'}]})
=======
                                          'potcar_symbols':
        ['PAW_PBE Li 06Sep2000', 'PAW_PBE O 08Apr2002']})
>>>>>>> 46d3e229
        li2o_entry_corrected = self.compat.process_entry(li2o_entry)
        self.assertAlmostEqual(li2o_entry_corrected.energy, -3.0 -0.66975, 4)

    def test_peroxide_energy_corr(self):
        latt = Lattice.from_parameters(3.159597, 3.159572, 7.685205, 89.999884, 89.999674, 60.000510)
        el_li = Element("Li")
        el_o = Element("O")
        elts = [el_li, el_li, el_li, el_li, el_o, el_o, el_o, el_o]
        coords = [[0.666656, 0.666705, 0.750001],
                  [0.333342, 0.333378, 0.250001],
                  [0.000001, 0.000041, 0.500001],
                  [0.000001, 0.000021, 0.000001],
                  [0.333347, 0.333332, 0.649191],
                  [0.333322, 0.333353, 0.850803],
                  [0.666666, 0.666686, 0.350813],
                  [0.666665, 0.666684, 0.149189]]
        struct = Structure(latt, elts, coords)
        li2o2_entry = ComputedStructureEntry(struct, -3,
                                            parameters={'is_hubbard': False,
                                          'hubbards': None,
                                          'run_type': 'GGA',
<<<<<<< HEAD
                        'potcar_spec': [{'symbol':'PAW_PBE Li 17Jan2003',
                                         'hash': '9658a0ffb28da97ee7b36709966a0d1c'},
                                        {'symbol': 'PAW_PBE O 08Apr2002',
                                         'hash': '7af704ddff29da5354831c4609f1cbc5'}]})
=======
                                          'potcar_symbols':
        ['PAW_PBE Li 06Sep2000', 'PAW_PBE O 08Apr2002']})
>>>>>>> 46d3e229
        li2o2_entry_corrected = self.compat.process_entry(li2o2_entry)
        self.assertRaises(AssertionError, self.assertAlmostEqual,
                           *(li2o2_entry_corrected.energy, -3 - 0.44317 * 4, 4))
        self.assertAlmostEqual(li2o2_entry_corrected.energy, -3 - 0.66975 * 4, 4)

    def test_ozonide(self):
        el_li = Element("Li")
        el_o = Element("O")
        elts = [el_li, el_o, el_o, el_o]
        latt = Lattice.from_parameters(3.999911, 3.999911, 3.999911,
                                       133.847504, 102.228244, 95.477342)
        coords = [[0.513004, 0.513004, 1.000000],
                  [0.017616, 0.017616, 0.000000],
                  [0.649993, 0.874790, 0.775203],
                  [0.099587, 0.874790, 0.224797]]
        struct = Structure(latt, elts, coords)
        lio3_entry = ComputedStructureEntry(struct, -3,
                                            parameters={'is_hubbard': False,
                                          'hubbards': None,
                                          'run_type': 'GGA',
<<<<<<< HEAD
                        'potcar_spec': [{'symbol':'PAW_PBE Li 17Jan2003',
                                         'hash': '9658a0ffb28da97ee7b36709966a0d1c'},
                                        {'symbol': 'PAW_PBE O 08Apr2002',
                                         'hash': '7af704ddff29da5354831c4609f1cbc5'}]})
=======
                                          'potcar_symbols':
        ['PAW_PBE Li 06Sep2000', 'PAW_PBE O 08Apr2002']})
>>>>>>> 46d3e229
        lio3_entry_corrected = self.compat.process_entry(lio3_entry)
        self.assertAlmostEqual(lio3_entry_corrected.energy, -3.0 - 3 * 0.66975)


class AqueousCorrectionTest(unittest.TestCase):

    def setUp(self):
        module_dir = os.path.dirname(os.path.abspath(__file__))
        fp = os.path.join(module_dir, os.path.pardir, "MITCompatibility.yaml")
        self.corr = AqueousCorrection(fp)

    def test_compound_energy(self):

        O2_entry = self.corr.correct_entry(ComputedEntry(Composition("O2"),
                                                          -4.9355 * 2))
        H2_entry = self.corr.correct_entry(ComputedEntry(Composition("H2"), 3))
        H2O_entry = self.corr.correct_entry(ComputedEntry(Composition("H2O"), 3))
        H2O_formation_energy = H2O_entry.energy - (H2_entry.energy +
                                                    O2_entry.energy / 2.0)
        self.assertAlmostEqual(H2O_formation_energy, -2.46, 2)

        entry = ComputedEntry(Composition("H2O"), -16)
        entry = self.corr.correct_entry(entry)
        self.assertAlmostEqual(entry.energy, -14.916, 4)

        entry = ComputedEntry(Composition("H2O"), -24)
        entry = self.corr.correct_entry(entry)
        self.assertAlmostEqual(entry.energy, -14.916, 4)

        entry = ComputedEntry(Composition("Cl"), -24)
        entry = self.corr.correct_entry(entry)
        self.assertAlmostEqual(entry.energy, -24.344373, 4)


class TestMITAqueousCompatibility(unittest.TestCase):

    def setUp(self):
        self.compat = MITCompatibility(check_potcar_hash=True)
        self.aqcompat = MITAqueousCompatibility(check_potcar_hash=True)
        module_dir = os.path.dirname(os.path.abspath(__file__))
        fp = os.path.join(module_dir, os.path.pardir, "MITCompatibility.yaml")
        self.aqcorr =  AqueousCorrection(fp)

    def test_aqueous_compat(self):

        el_li = Element("Li")
        el_o = Element("O")
        el_h = Element("H")
        latt = Lattice.from_parameters(3.565276, 3.565276, 4.384277, 90.000000, 90.000000, 90.000000)
        elts = [el_h, el_h, el_li, el_li, el_o, el_o]
        coords = [[0.000000, 0.500000, 0.413969],
                  [0.500000, 0.000000, 0.586031],
                  [0.000000, 0.000000, 0.000000],
                  [0.500000, 0.500000, 0.000000],
                  [0.000000, 0.500000, 0.192672],
                  [0.500000, 0.000000, 0.807328]]
        struct = Structure(latt, elts, coords)
        lioh_entry = ComputedStructureEntry(struct, -3,
                                            parameters={'is_hubbard': False,
                                          'hubbards': None,
                                          'run_type': 'GGA',
<<<<<<< HEAD
                        'potcar_spec': [{'symbol':'PAW_PBE Li 17Jan2003',
                                         'hash': '9658a0ffb28da97ee7b36709966a0d1c'},
                                        {'symbol': 'PAW_PBE O 08Apr2002',
                                         'hash': '7af704ddff29da5354831c4609f1cbc5'},
                                        {"symbol": 'PAW_PBE H 15Jun2001',
                                         'hash': "57732e53d8a424e5b3721d0277f14ef0"}]})
=======
                                          'potcar_symbols':
        ['PAW_PBE Li 17Jan2003', 'PAW_PBE O 08Apr2002', 'PAW_PBE H 15Jun2001']})
>>>>>>> 46d3e229
        lioh_entry_compat = self.compat.process_entry(lioh_entry)
        lioh_entry_compat_aqcorr = self.aqcorr.correct_entry(lioh_entry_compat)
        lioh_entry_aqcompat = self.aqcompat.process_entry(lioh_entry)
        self.assertAlmostEqual(lioh_entry_compat_aqcorr.energy, lioh_entry_aqcompat.energy, 4)

    def test_potcar_doenst_match_structure(self):
        el_li = Element("Li")
        el_o = Element("O")
        el_h = Element("H")
        latt = Lattice.from_parameters(3.565276, 3.565276, 4.384277, 90.000000, 90.000000, 90.000000)
        elts = [el_h, el_h, el_li, el_li, el_o, el_o]
        coords = [[0.000000, 0.500000, 0.413969],
                  [0.500000, 0.000000, 0.586031],
                  [0.000000, 0.000000, 0.000000],
                  [0.500000, 0.500000, 0.000000],
                  [0.000000, 0.500000, 0.192672],
                  [0.500000, 0.000000, 0.807328]]
        struct = Structure(latt, elts, coords)

        lioh_entry = ComputedStructureEntry(struct, -3,
                                            parameters={'is_hubbard': False,
                                          'hubbards': None,
                                          'run_type': 'GGA',
                                          'potcar_symbols':
        ['PAW_PBE Fe 17Jan2003', 'PAW_PBE O 08Apr2002', 'PAW_PBE H 15Jun2001']})

        self.assertIsNone(self.compat.process_entry(lioh_entry))
if __name__ == "__main__":
    #import sys;sys.argv = ['', 'Test.testName']
    unittest.main()<|MERGE_RESOLUTION|>--- conflicted
+++ resolved
@@ -347,7 +347,6 @@
         entry = self.compat.process_entry(entry)
         self.assertAlmostEqual(entry.energy, -1)
 
-<<<<<<< HEAD
     def test_same_potcar_symbol(self):
         # Same symbol different hash thus a different potcar
         #Correct Hash Correct Symbol
@@ -389,7 +388,7 @@
         #raise if check_potcar_hash is set
         self.assertRaises(ValueError, self.compat.process_entry, entry)
 
-=======
+
     def test_potcar_doenst_match_structure(self):
 
         compat = MITCompatibility()
@@ -402,7 +401,7 @@
                                            'PAW_PBE O 08Apr2002']})
 
         self.assertIsNone(compat.process_entry(entry))
->>>>>>> 46d3e229
+
 
 class OxideTypeCorrectionTest(unittest.TestCase):
 
@@ -415,15 +414,11 @@
                                             parameters={'is_hubbard': False,
                                           'hubbards': None,
                                           'run_type': 'GGA',
-<<<<<<< HEAD
-                        'potcar_spec': [{'symbol':'PAW_PBE Li 17Jan2003',
-                                         'hash': '9658a0ffb28da97ee7b36709966a0d1c'},
-                                        {'symbol': 'PAW_PBE O 08Apr2002',
-                                         'hash': '7af704ddff29da5354831c4609f1cbc5'}]})
-=======
-                                          'potcar_symbols':
-        ['PAW_PBE Li 06Sep2000', 'PAW_PBE O 08Apr2002']})
->>>>>>> 46d3e229
+                                          'potcar_spec': [{'symbol':'PAW_PBE Li 17Jan2003',
+                                                           'hash': '9658a0ffb28da97ee7b36709966a0d1c'},
+                                                          {'symbol': 'PAW_PBE O 08Apr2002',
+                                                           'hash': '7af704ddff29da5354831c4609f1cbc5'}]})
+
         lio2_entry_corrected = self.compat.process_entry(lio2_entry_nostruct)
         self.assertAlmostEqual(lio2_entry_corrected.energy, -3 - 0.13893*4, 4)
 
@@ -446,15 +441,11 @@
                                             parameters={'is_hubbard': False,
                                           'hubbards': None,
                                           'run_type': 'GGA',
-<<<<<<< HEAD
-                        'potcar_spec': [{'symbol':'PAW_PBE Li 17Jan2003',
-                                         'hash': '9658a0ffb28da97ee7b36709966a0d1c'},
-                                        {'symbol': 'PAW_PBE O 08Apr2002',
-                                         'hash': '7af704ddff29da5354831c4609f1cbc5'}]})
-=======
-                                          'potcar_symbols':
-        ['PAW_PBE Li 06Sep2000', 'PAW_PBE O 08Apr2002']})
->>>>>>> 46d3e229
+                                          'potcar_spec': [{'symbol':'PAW_PBE Li 17Jan2003',
+                                                           'hash': '9658a0ffb28da97ee7b36709966a0d1c'},
+                                                          {'symbol': 'PAW_PBE O 08Apr2002',
+                                                           'hash': '7af704ddff29da5354831c4609f1cbc5'}]})
+
         lio2_entry_corrected = self.compat.process_entry(lio2_entry)
         self.assertAlmostEqual(lio2_entry_corrected.energy, -3 -0.13893*4, 4)
 
@@ -476,15 +467,11 @@
                                             parameters={'is_hubbard': False,
                                           'hubbards': None,
                                           'run_type': 'GGA',
-<<<<<<< HEAD
-                        'potcar_spec': [{'symbol':'PAW_PBE Li 17Jan2003',
-                                         'hash': '9658a0ffb28da97ee7b36709966a0d1c'},
-                                        {'symbol': 'PAW_PBE O 08Apr2002',
-                                         'hash': '7af704ddff29da5354831c4609f1cbc5'}]})
-=======
-                                          'potcar_symbols':
-        ['PAW_PBE Li 06Sep2000', 'PAW_PBE O 08Apr2002']})
->>>>>>> 46d3e229
+                                          'potcar_spec': [{'symbol':'PAW_PBE Li 17Jan2003',
+                                                           'hash': '9658a0ffb28da97ee7b36709966a0d1c'},
+                                                          {'symbol': 'PAW_PBE O 08Apr2002',
+                                                           'hash': '7af704ddff29da5354831c4609f1cbc5'}]})
+
         li2o2_entry_corrected = self.compat.process_entry(li2o2_entry)
         self.assertAlmostEqual(li2o2_entry_corrected.energy, -3 - 0.44317 * 4, 4)
 
@@ -503,15 +490,11 @@
                                             parameters={'is_hubbard': False,
                                           'hubbards': None,
                                           'run_type': 'GGA',
-<<<<<<< HEAD
-                        'potcar_spec': [{'symbol':'PAW_PBE Li 17Jan2003',
-                                         'hash': '9658a0ffb28da97ee7b36709966a0d1c'},
-                                        {'symbol': 'PAW_PBE O 08Apr2002',
-                                         'hash': '7af704ddff29da5354831c4609f1cbc5'}]})
-=======
-                                          'potcar_symbols':
-        ['PAW_PBE Li 06Sep2000', 'PAW_PBE O 08Apr2002']})
->>>>>>> 46d3e229
+                                          'potcar_spec': [{'symbol':'PAW_PBE Li 17Jan2003',
+                                                           'hash': '9658a0ffb28da97ee7b36709966a0d1c'},
+                                                          {'symbol': 'PAW_PBE O 08Apr2002',
+                                                           'hash': '7af704ddff29da5354831c4609f1cbc5'}]})
+
         lio3_entry_corrected = self.compat.process_entry(lio3_entry)
         self.assertAlmostEqual(lio3_entry_corrected.energy, -3.0)
 
@@ -529,15 +512,11 @@
                                             parameters={'is_hubbard': False,
                                           'hubbards': None,
                                           'run_type': 'GGA',
-<<<<<<< HEAD
-                        'potcar_spec': [{'symbol':'PAW_PBE Li 17Jan2003',
-                                         'hash': '9658a0ffb28da97ee7b36709966a0d1c'},
-                                        {'symbol': 'PAW_PBE O 08Apr2002',
-                                         'hash': '7af704ddff29da5354831c4609f1cbc5'}]})
-=======
-                                          'potcar_symbols':
-        ['PAW_PBE Li 06Sep2000', 'PAW_PBE O 08Apr2002']})
->>>>>>> 46d3e229
+                                          'potcar_spec': [{'symbol':'PAW_PBE Li 17Jan2003',
+                                                           'hash': '9658a0ffb28da97ee7b36709966a0d1c'},
+                                                          {'symbol': 'PAW_PBE O 08Apr2002',
+                                                           'hash': '7af704ddff29da5354831c4609f1cbc5'}]})
+
         li2o_entry_corrected = self.compat.process_entry(li2o_entry)
         self.assertAlmostEqual(li2o_entry_corrected.energy, -3.0 -0.66975, 4)
 
@@ -561,15 +540,11 @@
                                             parameters={'is_hubbard': False,
                                           'hubbards': None,
                                           'run_type': 'GGA',
-<<<<<<< HEAD
-                        'potcar_spec': [{'symbol':'PAW_PBE Li 17Jan2003',
-                                         'hash': '9658a0ffb28da97ee7b36709966a0d1c'},
-                                        {'symbol': 'PAW_PBE O 08Apr2002',
-                                         'hash': '7af704ddff29da5354831c4609f1cbc5'}]})
-=======
-                                          'potcar_symbols':
-        ['PAW_PBE Li 06Sep2000', 'PAW_PBE O 08Apr2002']})
->>>>>>> 46d3e229
+                                          'potcar_spec': [{'symbol':'PAW_PBE Li 17Jan2003',
+                                                           'hash': '9658a0ffb28da97ee7b36709966a0d1c'},
+                                                          {'symbol': 'PAW_PBE O 08Apr2002',
+                                                           'hash': '7af704ddff29da5354831c4609f1cbc5'}]})
+
         li2o_entry_corrected = self.compat.process_entry(li2o_entry)
         self.assertAlmostEqual(li2o_entry_corrected.energy, -3.0 -0.66975, 4)
 
@@ -591,15 +566,11 @@
                                             parameters={'is_hubbard': False,
                                           'hubbards': None,
                                           'run_type': 'GGA',
-<<<<<<< HEAD
-                        'potcar_spec': [{'symbol':'PAW_PBE Li 17Jan2003',
-                                         'hash': '9658a0ffb28da97ee7b36709966a0d1c'},
-                                        {'symbol': 'PAW_PBE O 08Apr2002',
-                                         'hash': '7af704ddff29da5354831c4609f1cbc5'}]})
-=======
-                                          'potcar_symbols':
-        ['PAW_PBE Li 06Sep2000', 'PAW_PBE O 08Apr2002']})
->>>>>>> 46d3e229
+                                          'potcar_spec': [{'symbol':'PAW_PBE Li 17Jan2003',
+                                                           'hash': '9658a0ffb28da97ee7b36709966a0d1c'},
+                                                          {'symbol': 'PAW_PBE O 08Apr2002',
+                                                           'hash': '7af704ddff29da5354831c4609f1cbc5'}]})
+
         li2o2_entry_corrected = self.compat.process_entry(li2o2_entry)
         self.assertRaises(AssertionError, self.assertAlmostEqual,
                            *(li2o2_entry_corrected.energy, -3 - 0.44317 * 4, 4))
@@ -620,15 +591,11 @@
                                             parameters={'is_hubbard': False,
                                           'hubbards': None,
                                           'run_type': 'GGA',
-<<<<<<< HEAD
-                        'potcar_spec': [{'symbol':'PAW_PBE Li 17Jan2003',
-                                         'hash': '9658a0ffb28da97ee7b36709966a0d1c'},
-                                        {'symbol': 'PAW_PBE O 08Apr2002',
-                                         'hash': '7af704ddff29da5354831c4609f1cbc5'}]})
-=======
-                                          'potcar_symbols':
-        ['PAW_PBE Li 06Sep2000', 'PAW_PBE O 08Apr2002']})
->>>>>>> 46d3e229
+                                          'potcar_spec': [{'symbol':'PAW_PBE Li 17Jan2003',
+                                                           'hash': '9658a0ffb28da97ee7b36709966a0d1c'},
+                                                          {'symbol': 'PAW_PBE O 08Apr2002',
+                                                           'hash': '7af704ddff29da5354831c4609f1cbc5'}]})
+
         lio3_entry_corrected = self.compat.process_entry(lio3_entry)
         self.assertAlmostEqual(lio3_entry_corrected.energy, -3.0 - 3 * 0.66975)
 
@@ -690,23 +657,19 @@
                                             parameters={'is_hubbard': False,
                                           'hubbards': None,
                                           'run_type': 'GGA',
-<<<<<<< HEAD
-                        'potcar_spec': [{'symbol':'PAW_PBE Li 17Jan2003',
-                                         'hash': '9658a0ffb28da97ee7b36709966a0d1c'},
-                                        {'symbol': 'PAW_PBE O 08Apr2002',
-                                         'hash': '7af704ddff29da5354831c4609f1cbc5'},
-                                        {"symbol": 'PAW_PBE H 15Jun2001',
-                                         'hash': "57732e53d8a424e5b3721d0277f14ef0"}]})
-=======
-                                          'potcar_symbols':
-        ['PAW_PBE Li 17Jan2003', 'PAW_PBE O 08Apr2002', 'PAW_PBE H 15Jun2001']})
->>>>>>> 46d3e229
+                                          'potcar_spec': [{'symbol':'PAW_PBE Li 17Jan2003',
+                                                           'hash': '9658a0ffb28da97ee7b36709966a0d1c'},
+                                                          {'symbol': 'PAW_PBE O 08Apr2002',
+                                                           'hash': '7af704ddff29da5354831c4609f1cbc5'},
+                                                          {"symbol": 'PAW_PBE H 15Jun2001',
+                                                           'hash': "57732e53d8a424e5b3721d0277f14ef0"}]})
         lioh_entry_compat = self.compat.process_entry(lioh_entry)
         lioh_entry_compat_aqcorr = self.aqcorr.correct_entry(lioh_entry_compat)
         lioh_entry_aqcompat = self.aqcompat.process_entry(lioh_entry)
         self.assertAlmostEqual(lioh_entry_compat_aqcorr.energy, lioh_entry_aqcompat.energy, 4)
 
     def test_potcar_doenst_match_structure(self):
+        compat = MITCompatibility()
         el_li = Element("Li")
         el_o = Element("O")
         el_h = Element("H")
@@ -727,7 +690,7 @@
                                           'potcar_symbols':
         ['PAW_PBE Fe 17Jan2003', 'PAW_PBE O 08Apr2002', 'PAW_PBE H 15Jun2001']})
 
-        self.assertIsNone(self.compat.process_entry(lioh_entry))
+        self.assertIsNone(compat.process_entry(lioh_entry))
 if __name__ == "__main__":
     #import sys;sys.argv = ['', 'Test.testName']
     unittest.main()